--- conflicted
+++ resolved
@@ -23,11 +23,7 @@
 	touch ./hls/last_build.stamp
 
 #directory as dependency: not the best solution but here the most practical one 
-<<<<<<< HEAD
-./ip: hls_cores 
-=======
 ./ip: ./hls/last_build.stamp
->>>>>>> bee6afdd
 	cd ./tcl/ ; vivado -mode batch -source create_ip_cores.tcl -notrace -log create_ip_cores.log
 
 ./xpr: ./ip
