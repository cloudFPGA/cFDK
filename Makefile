# *****************************************************************************
# *                            cloudFPGA
# *            All rights reserved -- Property of IBM
# *----------------------------------------------------------------------------
# * Created : Apr 2018
# * Authors : Burkhard Ringlein
# *
# * Description : A makefile that invokes all necesarry steps to synthezie a TOP
# *
# ******************************************************************************

# NO HEADING OR TRAILING SPACES!!
SHELL_DIR =../../SHELL/Shell_x1Udp_x1Tcp_x2Mp_x2Mc
ROLE_DIR =../../ROLE
USED_ROLE =RoleFlash
USED_ROLE_2 =RoleFlash_V2
USED_MPI_ROLE =RoleMPI
USED_MPI_ROLE_2 =RoleMPI_V2

CLEAN_TYPES = *.log *.jou *.str *.time


.PHONY: all clean src_based ip_based pr Role ShellSrc pr_full pr2 monolithic ensureNotMonolithic full_clean ensureMonolithic monolithic_incr save_mono_incr save_pr_incr pr_verify
.PHONY: pr_full_mpi pr_only_mpi pr2_only_mpi monolithic_mpi monolithic_mpi_incr RoleMPItype RoleMPI2type RoleMPItypeSrc

all: pr
#all: src_based
#OR ip_based, whatever is preferred as default

Role: #$(USED_ROLE)
	$(MAKE) -C $(ROLE_DIR)/$(USED_ROLE)

Role2: #$(USED_ROLE_2)
	$(MAKE) -C $(ROLE_DIR)/$(USED_ROLE_2)

RoleMPItype: #$(USED_MPI_ROLE)
	$(MAKE) -C $(ROLE_DIR)/$(USED_MPI_ROLE)

RoleMPI2type: #$(USED_MPI_ROLE_2)
	$(MAKE) -C $(ROLE_DIR)/$(USED_MPI_ROLE_2)

RoleMPItypeSrc: 
	$(MAKE) -C $(ROLE_DIR)/$(USED_MPI_ROLE) ip



xpr: 
	mkdir -p ./xpr/ 

RoleIp:
	$(MAKE) -C $(ROLE_DIR)/$(USED_ROLE)/ ip

#RoleFlash:
#	$(MAKE) -C $(ROLE_DIR)/$@
#
#RoleFlash_V2:
#	$(MAKE) -C $(ROLE_DIR)/$@

ShellSrc:
	$(MAKE) -C $(SHELL_DIR) full_src

ShellSrcMPI:
	$(MAKE) -C $(SHELL_DIR) full_src_mpi

src_based: ensureNotMonolithic ShellSrc Role | xpr
	export usedRole=$(USED_ROLE); export usedRole2=$(USED_ROLE_2); $(MAKE) -C ./tcl/ full_src

pr: ensureNotMonolithic ShellSrc Role  | xpr
	export usedRole=$(USED_ROLE); export usedRole2=$(USED_ROLE_2); $(MAKE) -C ./tcl/ full_src_pr

pr2: ensureNotMonolithic ShellSrc Role2 | xpr
	export usedRole=$(USED_ROLE); export usedRole2=$(USED_ROLE_2); $(MAKE) -C ./tcl/ full_src_pr_2

pr_full: ensureNotMonolithic ShellSrc Role Role2 | xpr
	export usedRole=$(USED_ROLE); export usedRole2=$(USED_ROLE_2); $(MAKE) -C ./tcl/ full_src_pr_all

pr_full_mpi: ensureNotMonolithic ShellSrcMPI RoleMPItype RoleMPI2type | xpr
	export usedRole=$(USED_MPI_ROLE); export usedRole2=$(USED_MPI_ROLE_2); $(MAKE) -C ./tcl/ full_src_pr_all_mpi

#pr_incr: ensureNotMonolithic ShellSrc Role  | xpr
#	export usedRole=$(USED_ROLE); export usedRole2=$(USED_ROLE_2); $(MAKE) -C ./tcl/ full_src_pr_incr

# incremental compile seems not to work with second run
#pr2_incr: ensureNotMonolithic ShellSrc Role2 | xpr
#	export usedRole=$(USED_ROLE); export usedRole2=$(USED_ROLE_2); $(MAKE) -C ./tcl/ full_src_pr_2_incr

#pr_full_incr: ensureNotMonolithic ShellSrc Role Role2 | xpr
#	export usedRole=$(USED_ROLE); export usedRole2=$(USED_ROLE_2); $(MAKE) -C ./tcl/ full_src_pr_all_incr

pr_only: ensureNotMonolithic Role  | xpr
	export usedRole=$(USED_ROLE); export usedRole2=$(USED_ROLE_2); $(MAKE) -C ./tcl/ full_src_pr_only

pr2_only: ensureNotMonolithic Role2 | xpr
	export usedRole=$(USED_ROLE); export usedRole2=$(USED_ROLE_2); $(MAKE) -C ./tcl/ full_src_pr_2_only

pr_only_mpi: ensureNotMonolithic RoleMPItype | xpr
	export usedRole=$(USED_MPI_ROLE); export usedRole2=$(USED_MPI_ROLE_2); $(MAKE) -C ./tcl/ full_src_pr_only_mpi

pr2_only_mpi: ensureNotMonolithic RoleMPI2type | xpr
	export usedRole=$(USED_MPI_ROLE); export usedRole2=$(USED_MPI_ROLE_2); $(MAKE) -C ./tcl/ full_src_pr_2_only_mpi

#pr_incr_only: ensureNotMonolithic Role  | xpr
#	export usedRole=$(USED_ROLE); export usedRole2=$(USED_ROLE_2); $(MAKE) -C ./tcl/ full_src_pr_incr_only

# incremental compile seems not to work with second run
#pr2_incr_only: ensureNotMonolithic Role2 | xpr
#	export usedRole=$(USED_ROLE); export usedRole2=$(USED_ROLE_2); $(MAKE) -C ./tcl/ full_src_pr_2_incr_only


ip_based: 
	$(error NOT YET IMPLEMENTED)

#no ROLE, because Role is synthezied with sources!
monolithic: ensureMonolithic ShellSrc RoleIP | xpr
	@echo "this project was startet without Black Box flow => until you clean up, there is no other flow possible" > ./xpr/.project_monolithic.lock
	@#export usedRole=$(USED_ROLE); cd tcl; vivado -mode batch -source handle_vivado.tcl -notrace -log handle_vivado.log -tclargs -full_src -force -forceWithoutBB -role -create -synth -impl -bitgen
	export usedRole=$(USED_ROLE); $(MAKE) -C ./tcl/ monolithic

#no ROLE, because Role is synthezied with sources!
monolithic_incr: ensureMonolithic ShellSrc RoleIP | xpr 
	@echo "this project was startet without Black Box flow => until you clean up, there is no other flow possible" > ./xpr/.project_monolithic.lock
	export usedRole=$(USED_ROLE); $(MAKE) -C ./tcl/ monolithic_incr 

<<<<<<< HEAD
#TODO: merge with enhanced version in ngl_develop
monolithic_debug: ensureMonolithic ensureDebugNets ShellSrc RoleIp | xpr
	@echo "this project was startet without Black Box flow => until you clean up, there is no other flow possible" > ./xpr/.project_monolithic.lock
	export usedRole=$(USED_ROLE); $(MAKE) -C ./tcl/ monolithic_debug

monolithic_incr_debug: ensureMonolithic ensureDebugNets ShellSrc RoleIp | xpr
	@echo "this project was startet without Black Box flow => until you clean up, there is no other flow possible" > ./xpr/.project_monolithic.lock
	export usedRole=$(USED_ROLE); $(MAKE) -C ./tcl/ monolithic_incr_debug
=======
#no ROLE, because Role is synthezied with sources!
monolithic_mpi: ensureMonolithic ShellSrcMPI RoleMPItypeSrc | xpr 
	@echo "this project was startet without Black Box flow => until you clean up, there is no other flow possible" > ./xpr/.project_monolithic.lock
	export usedRole=$(USED_MPI_ROLE); $(MAKE) -C ./tcl/ monolithic_mpi

#no ROLE, because Role is synthezied with sources!
monolithic_mpi_incr: ensureMonolithic ShellSrcMPI RoleMPItypeSrc | xpr 
	@echo "this project was startet without Black Box flow => until you clean up, there is no other flow possible" > ./xpr/.project_monolithic.lock
	export usedRole=$(USED_MPI_ROLE); $(MAKE) -C ./tcl/ monolithic_incr_mpi 
>>>>>>> 651e405d

save_mono_incr: ensureMonolithic 
	export usedRole=$(USED_ROLE); $(MAKE) -C ./tcl/ save_mono_incr

save_mono_mpi_incr: ensureMonolithic 
	export usedRole=$(USED_MPI_ROLE); $(MAKE) -C ./tcl/ save_mono_incr

save_pr_incr: 
	$(error THIS IS DONE AUTOMATICALLY DURING THE FLOW)

pr_verify: 
	$(MAKE) -C ./tcl/ pr_verify


ensureNotMonolithic: | xpr 
	@test ! -f ./xpr/.project_monolithic.lock || (cat ./xpr/.project_monolithic.lock && exit 1)

ensureMonolithic:
	@test  -f ./xpr/.project_monolithic.lock || test ! -d ./xpr/ || (echo "This project was startet with Black Box flow => please clean up first" && exit 1)

ensureDebugNets:
	@test -f ./xdc/.DEBUG_SWITCH || echo "This file is a guard for handle_vivado.tcl and should prevent the failure of a build process\nbecuase the make target monolithic_debug is called but the debug nets aren't defined in\n<Top>/xdc/debug.xdc .\nThis must be done once manually in the Gui and then write "YES" in the last line of this file.\n(It must stay the last line...)\n\nHave you defined the debug nets etc. in <Top>/xdc/debug.xdc?\nNO" > ./xdc/.DEBUG_SWITCH
	@test `tail -n 1 ./xdc/.DEBUG_SWITCH` = YES || (echo "Please define debug nets in ./xdc/debug.xdc and answer the question in ./xdc/.DEBUG_SWITCH" && exit 1)


clean: 
	$(MAKE) -C ./tcl/ clean 
	rm -rf $(CLEAN_TYPES)
	rm -rf ./xpr/ ./hd_visual/
	rm -rf ./dcps/
	# rm -rf ./xdc/.DEBUG_SWITCH


full_clean: clean 
	$(MAKE) -C $(SHELL_DIR) clean 
	$(MAKE) -C $(ROLE_DIR)/$(USED_ROLE) clean 
	$(MAKE) -C $(ROLE_DIR)/$(USED_ROLE_2) clean
<<<<<<< HEAD
	rm -rf ./xdc/.DEBUG_SWITCH
=======
	$(MAKE) -C $(ROLE_DIR)/$(USED_MPI_ROLE) clean
	$(MAKE) -C $(ROLE_DIR)/$(USED_MPI_ROLE_2) clean
>>>>>>> 651e405d


<|MERGE_RESOLUTION|>--- conflicted
+++ resolved
@@ -111,18 +111,16 @@
 	$(error NOT YET IMPLEMENTED)
 
 #no ROLE, because Role is synthezied with sources!
-monolithic: ensureMonolithic ShellSrc RoleIP | xpr
+monolithic: ensureMonolithic ShellSrc RoleIp | xpr
 	@echo "this project was startet without Black Box flow => until you clean up, there is no other flow possible" > ./xpr/.project_monolithic.lock
 	@#export usedRole=$(USED_ROLE); cd tcl; vivado -mode batch -source handle_vivado.tcl -notrace -log handle_vivado.log -tclargs -full_src -force -forceWithoutBB -role -create -synth -impl -bitgen
 	export usedRole=$(USED_ROLE); $(MAKE) -C ./tcl/ monolithic
 
 #no ROLE, because Role is synthezied with sources!
-monolithic_incr: ensureMonolithic ShellSrc RoleIP | xpr 
+monolithic_incr: ensureMonolithic ShellSrc RoleIp | xpr 
 	@echo "this project was startet without Black Box flow => until you clean up, there is no other flow possible" > ./xpr/.project_monolithic.lock
 	export usedRole=$(USED_ROLE); $(MAKE) -C ./tcl/ monolithic_incr 
 
-<<<<<<< HEAD
-#TODO: merge with enhanced version in ngl_develop
 monolithic_debug: ensureMonolithic ensureDebugNets ShellSrc RoleIp | xpr
 	@echo "this project was startet without Black Box flow => until you clean up, there is no other flow possible" > ./xpr/.project_monolithic.lock
 	export usedRole=$(USED_ROLE); $(MAKE) -C ./tcl/ monolithic_debug
@@ -130,7 +128,8 @@
 monolithic_incr_debug: ensureMonolithic ensureDebugNets ShellSrc RoleIp | xpr
 	@echo "this project was startet without Black Box flow => until you clean up, there is no other flow possible" > ./xpr/.project_monolithic.lock
 	export usedRole=$(USED_ROLE); $(MAKE) -C ./tcl/ monolithic_incr_debug
-=======
+
+
 #no ROLE, because Role is synthezied with sources!
 monolithic_mpi: ensureMonolithic ShellSrcMPI RoleMPItypeSrc | xpr 
 	@echo "this project was startet without Black Box flow => until you clean up, there is no other flow possible" > ./xpr/.project_monolithic.lock
@@ -140,7 +139,6 @@
 monolithic_mpi_incr: ensureMonolithic ShellSrcMPI RoleMPItypeSrc | xpr 
 	@echo "this project was startet without Black Box flow => until you clean up, there is no other flow possible" > ./xpr/.project_monolithic.lock
 	export usedRole=$(USED_MPI_ROLE); $(MAKE) -C ./tcl/ monolithic_incr_mpi 
->>>>>>> 651e405d
 
 save_mono_incr: ensureMonolithic 
 	export usedRole=$(USED_ROLE); $(MAKE) -C ./tcl/ save_mono_incr
@@ -178,11 +176,8 @@
 	$(MAKE) -C $(SHELL_DIR) clean 
 	$(MAKE) -C $(ROLE_DIR)/$(USED_ROLE) clean 
 	$(MAKE) -C $(ROLE_DIR)/$(USED_ROLE_2) clean
-<<<<<<< HEAD
-	rm -rf ./xdc/.DEBUG_SWITCH
-=======
 	$(MAKE) -C $(ROLE_DIR)/$(USED_MPI_ROLE) clean
 	$(MAKE) -C $(ROLE_DIR)/$(USED_MPI_ROLE_2) clean
->>>>>>> 651e405d
+	rm -rf ./xdc/.DEBUG_SWITCH
 
 
