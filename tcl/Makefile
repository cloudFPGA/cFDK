
# *****************************************************************************
# *                            cloudFPGA
# *            All rights reserved -- Property of IBM
# *----------------------------------------------------------------------------
# * Created : Apr 2018
# * Authors : Francois Abel & Burkhard Ringlein 
# *
# * Description : A makefile to create a Vivado XPR project for the TopFlash 
# *               and to run the synthesis and implemenation steps.
# *
# * Usage:
# *  make	: Create, synthesize and implement the "topFMKU_Flash" design.
# *  make clean : Removes the previous XPR directory and starts a new project.  
# *
# ******************************************************************************


IP_SHELL = ../../../IP/Shell/component.xml

XPR_PROJ = ../xpr/topFMKU60_Flash.xpr

BIT_FILE = ../xpr/topFMKU60_Flash.runs/impl_1/topFlash.bit

<<<<<<< HEAD
.PHONY: all clean full_src

=======

.PHONY: all clean full_src full_src_pr
>>>>>>> 6872f4e7
all: $(XPR_PROJ)


clean:
	rm -f  ./*.log
	rm -f  ./*.jou
<<<<<<< HEAD
	vivado -mode batch -source run_project.tcl -notrace -log run_project.log -tclargs -clean
=======
>>>>>>> 6872f4e7


$(XPR_PROJ): $(IP_SHELL)
	rm -f run_project.log
	rm -f vivado.jou
	vivado -mode batch -source run_project.tcl -notrace -log run_project.log -tclargs -force 


full_src: 
	vivado -mode batch -source run_project.tcl -notrace -log run_project.log -tclargs -full_src -force

full_src_pr:
	vivado -mode batch -source run_pr.tcl -notrace -log run_pr.log -tclargs -full_src -force -role
<|MERGE_RESOLUTION|>--- conflicted
+++ resolved
@@ -22,23 +22,14 @@
 
 BIT_FILE = ../xpr/topFMKU60_Flash.runs/impl_1/topFlash.bit
 
-<<<<<<< HEAD
-.PHONY: all clean full_src
-
-=======
 
 .PHONY: all clean full_src full_src_pr
->>>>>>> 6872f4e7
 all: $(XPR_PROJ)
 
 
 clean:
 	rm -f  ./*.log
 	rm -f  ./*.jou
-<<<<<<< HEAD
-	vivado -mode batch -source run_project.tcl -notrace -log run_project.log -tclargs -clean
-=======
->>>>>>> 6872f4e7
 
 
 $(XPR_PROJ): $(IP_SHELL)
