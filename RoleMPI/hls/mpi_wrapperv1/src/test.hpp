--- conflicted
+++ resolved
@@ -13,20 +13,11 @@
 
 #define PACKETLENGTH 256
 #define CORNER_VALUE_INT 128
-<<<<<<< HEAD
-
-#define DATA_CHANNEL_TAG 1 
-#define CMD_CHANNEL_TAG 2
-=======
->>>>>>> 8ff0230c
 
 #define DATA_CHANNEL_TAG 1 
 #define CMD_CHANNEL_TAG 2
 
-<<<<<<< HEAD
-=======
 
->>>>>>> 8ff0230c
 int app_main(
     // ----- MPI_Interface -----
     stream<MPI_Interface> *soMPIif,
