//                              -*- Mode: Verilog -*-
// *****************************************************************************
// *
// *                             cloudFPGA
// *            All rights reserved -- Property of IBM
// *
// *----------------------------------------------------------------------------
// *
// * Title : Shell for the BRING-UP TEST of the FMKU2595 module (a.k.a "Kale").
// *
// * File    : Kale/Shell.v
// *
// * Created : Nov. 2017
// * Authors : Francois Abel <fab@zurich.ibm.com>
// *
// * Devices : xcku060-ffva1156-2-i
// * Tools   : Vivado v2016.4 (64-bit)
// * Depends : None
// *
// * Description : cloudFPGA uses a 'SHELL' to abstract the HW components of an
// *    FPGA module and to expose a unified interface for the user to integrate 
// *    its application, referred to as 'ROLE'. 
// * 
// *    This shell is referred to as "Kale". It is a limited version of a typical cF shell
// *    because it is solely used for bring-up purposes. Kale implements the following interfaces: 
// *      - one UDP port interface (based on the AXI4-Stream interface), 
// *      - one TCP port interface (based on the AXI4-Stream interface),
// *      - two Memory Port interfaces (based on the MM2S and S2MM AXI4-Stream interfaces)
// *      - two Memory Channel interfaces towards two DDR4 banks. 
// *
// *    This shell implements the following IP cores and physical interfaces:
// *      - one 10G Ethernet subsystem (ETH0) as described in PG157,
// *      - two 8GB DDR4 Memory Channels (MC0, MC1) as described in PG150,
// *      - one network, tansport and session (NTS0) core based on TCP/IP,
// *      - one register file with memory mapped IOs (MMIO).
// *     
// *    The interfaces exposed to the user's ROLE are:
// *      - one AXI4-Stream interface for the UDP interface, 
// *      - one AXI4-Stream interface for the TCP interface,
// *      - one MM2S/S2MM AXI4-Stream interfaces for the 1st Memory Port
// *        (refer to PG022-AXI- DataMover for a description of the MM2S and S2MM).
// *      - one AXI4 (full) interface for the 2nd Memory Port.
// * 
// * Parameters:
// *    gSecurityPriviledges: Sets the level of the security privileges.
// *      [ "user" (Default) | "super" ]
// *    gBitstreamUsage: defines the usage of the bitstream to generate.
// *      [ "user" (Default) | "flash" ]
// *
// * Comments:
// *
// *
// *****************************************************************************

`timescale 1ns / 1ps

// *****************************************************************************
// **  MODULE - SHELL FOR FMKU60
// *****************************************************************************

module Shell_Kale # (

  parameter gSecurityPriviledges = "super", // "user" or "super"
  parameter gBitstreamUsage      = "flash", // "user" or "flash"
  parameter gMmioAddrWidth       =      8,  // Default is 8-bits
  parameter gMmioDataWidth       =      8   // Default is 8-bits

) (

  //------------------------------------------------------
  //-- TOP / Input Clocks and Resets from topFMKU60
  //------------------------------------------------------
  input           piTOP_156_25Rst,
  input           piTOP_156_25Clk,

  //------------------------------------------------------
  //-- TOP / Bitstream Identification
  //------------------------------------------------------
  input  [31: 0]  piTOP_Timestamp,
  
  //------------------------------------------------------
  //-- CLKT / Clock Tree Interface 
  //------------------------------------------------------
  input           piCLKT_Mem0Clk_n,
  input           piCLKT_Mem0Clk_p,
  input           piCLKT_Mem1Clk_n,
  input           piCLKT_Mem1Clk_p,
  input           piCLKT_10GeClk_n,
  input           piCLKT_10GeClk_p,

  //------------------------------------------------------
  //-- PSOC / External Memory Interface (Emif)
  //------------------------------------------------------
  input           piPSOC_Emif_Clk,
  input           piPSOC_Emif_Cs_n,
  input           piPSOC_Emif_We_n,
  input           piPSOC_Emif_Oe_n,
  input           piPSOC_Emif_AdS_n,
  input [gMmioAddrWidth-1: 0]  
                  piPSOC_Emif_Addr,
  inout [gMmioDataWidth-1: 0]  
                  pioPSOC_Emif_Data,

  //------------------------------------------------------
  //-- LED / Heart Beat Interface (Yellow LED)
  //------------------------------------------------------
  output          poLED_HeartBeat_n,

  //------------------------------------------------------
  // -- DDR4 / Memory Channel 0 Interface (Mc0)
  //------------------------------------------------------
  inout  [ 8:0]   pioDDR4_Mem_Mc0_DmDbi_n,
  inout  [71:0]   pioDDR4_Mem_Mc0_Dq,
  inout  [ 8:0]   pioDDR4_Mem_Mc0_Dqs_n,
  inout  [ 8:0]   pioDDR4_Mem_Mc0_Dqs_p,
  output          poDDR4_Mem_Mc0_Act_n,
  output [16:0]   poDDR4_Mem_Mc0_Adr,
  output [ 1:0]   poDDR4_Mem_Mc0_Ba,
  output [ 1:0]   poDDR4_Mem_Mc0_Bg,
  output [ 0:0]   poDDR4_Mem_Mc0_Cke,
  output [ 0:0]   poDDR4_Mem_Mc0_Odt,
  output [ 0:0]   poDDR4_Mem_Mc0_Cs_n,
  output [ 0:0]   poDDR4_Mem_Mc0_Ck_n,
  output [ 0:0]   poDDR4_Mem_Mc0_Ck_p,
  output          poDDR4_Mem_Mc0_Reset_n,

  //------------------------------------------------------
  //-- DDR4 / Memory Channel 1 Interface (Mc1)
  //------------------------------------------------------  
  inout  [ 8:0]   pioDDR4_Mem_Mc1_DmDbi_n,
  inout  [71:0]   pioDDR4_Mem_Mc1_Dq,
  inout  [ 8:0]   pioDDR4_Mem_Mc1_Dqs_n,
  inout  [ 8:0]   pioDDR4_Mem_Mc1_Dqs_p,
  output          poDDR4_Mem_Mc1_Act_n,
  output [16:0]   poDDR4_Mem_Mc1_Adr,
  output [ 1:0]   poDDR4_Mem_Mc1_Ba,
  output [ 1:0]   poDDR4_Mem_Mc1_Bg,
  output [ 0:0]   poDDR4_Mem_Mc1_Cke,
  output [ 0:0]   poDDR4_Mem_Mc1_Odt,
  output [ 0:0]   poDDR4_Mem_Mc1_Cs_n,
  output [ 0:0]   poDDR4_Mem_Mc1_Ck_n,
  output [ 0:0]   poDDR4_Mem_Mc1_Ck_p,
  output          poDDR4_Mem_Mc1_Reset_n,

  //------------------------------------------------------
  //-- ECON / Edge Connector Interface (SPD08-200)
  //------------------------------------------------------
  input           piECON_Eth_10Ge0_n, 
  input           piECON_Eth_10Ge0_p,
  output          poECON_Eth_10Ge0_n,
  output          poECON_Eth_10Ge0_p,

  //------------------------------------------------------
  //-- ROLE / Reset and Clock Interfaces
  //------------------------------------------------------
  output          poROL_156_25Clk,
  output          poROL_156_25Rst,

  //------------------------------------------------------
  //-- ROLE / Nts / Udp / Tx Data Interfaces (.i.e ROLE-->SHELL)
  //------------------------------------------------------
  //---- Axi4-Stream UDP Data ----------------
  input  [ 63:0]  siROL_Nts_Udp_Data_tdata,
  input  [  7:0]  siROL_Nts_Udp_Data_tkeep,
  input           siROL_Nts_Udp_Data_tlast,
  input           siROL_Nts_Udp_Data_tvalid,
  output          siROL_Nts_Udp_Data_tready,
  //---- Axi4-Stream UDP Metadata ------------
  input   [95:0] siROL_Nts_Udp_Meta_tdata,
  input          siROL_Nts_Udp_Meta_tvalid,
  output         siROL_Nts_Udp_Meta_tready,
  //---- Axi4-Stream UDP Data Length ---------
  input   [15:0] siROL_Nts_Udp_DLen_tdata,
  input          siROL_Nts_Udp_DLen_tvalid,
  output         siROL_Nts_Udp_DLen_tready,
    
  //------------------------------------------------------
  //-- ROLE / Nts / Udp / Rx Data Interfaces (.i.e SHELL-->ROLE)
  //------------------------------------------------------
  //---- Axi4-Stream UDP Data ---------------
  output  [63:0] soROL_Nts_Udp_Data_tdata,
  output  [ 7:0] soROL_Nts_Udp_Data_tkeep,
  output         soROL_Nts_Udp_Data_tlast,
  output         soROL_Nts_Udp_Data_tvalid,
  input          soROL_Nts_Udp_Data_tready,
  //---- Axi4-Stream UDP Metadata -----------
  output  [95:0] soROL_Nts_Udp_Meta_tdata ,
  output         soROL_Nts_Udp_Meta_tvalid,
  input          soROL_Nts_Udp_Meta_tready,
  
  //------------------------------------------------------
  //-- ROLE / Nts/ Udp / Rx Ctrl Interfaces (.i.e SHELL<-->ROLE)
  //------------------------------------------------------
  //---- Axi4-Stream UDP Listen Request -----
  input   [15:0] siROL_Nts_Udp_LsnReq_tdata ,
  input          siROL_Nts_Udp_LsnReq_tvalid,
  output         siROL_Nts_Udp_LsnReq_tready,
  //---- Axi4-Stream UDP Listen Reply --------
  output  [ 7:0] soROL_Nts_Udp_LsnRep_tdata ,
  output         soROL_Nts_Udp_LsnRep_tvalid,
  input          soROL_Nts_Udp_LsnRep_tready,
  //---- Axi4-Stream UDP Close Request ------
  input   [15:0] siROL_Nts_Udp_ClsReq_tdata ,
  input          siROL_Nts_Udp_ClsReq_tvalid,
  output         siROL_Nts_Udp_ClsReq_tready,
  //---- Axi4-Stream UDP Close Reply ---------
  output  [ 7:0] soROL_Nts_Udp_ClsRep_tdata ,
  output         soROL_Nts_Udp_ClsRep_tvalid,
  input          soROL_Nts_Udp_ClsRep_tready,
  
  //------------------------------------------------------
  //-- ROLE / Nts / Tcp / Tx Data Interfaces (.i.e ROLE-->SHELL)
  //------------------------------------------------------
  //---- Axi4-Stream TCP Data ---------------
  input  [ 63:0]  siROL_Nts_Tcp_Data_tdata,
  input  [  7:0]  siROL_Nts_Tcp_Data_tkeep,
  input           siROL_Nts_Tcp_Data_tlast,
  input           siROL_Nts_Tcp_Data_tvalid,
  output          siROL_Nts_Tcp_Data_tready,
  //---- Axi4-Stream TCP Metadata -----------
  input  [ 15:0]  siROL_Nts_Tcp_Meta_tdata,
  input           siROL_Nts_Tcp_Meta_tvalid,
  output          siROL_Nts_Tcp_Meta_tready,
  //---- Axi4-Stream TCP Data Status --------
  output [ 23:0]  soROL_Nts_Tcp_DSts_tdata,
  output          soROL_Nts_Tcp_DSts_tvalid,
  input           soROL_Nts_Tcp_DSts_tready,
  
  //------------------------------------------------------
  //-- ROLE / Nts / Tcp / Rx Data Interfaces  (.i.e SHELL-->ROLE)
  //------------------------------------------------------
  //---- Axi4-Stream TCP Data -----------------
  output [ 63:0]  soROL_Nts_Tcp_Data_tdata,
  output [  7:0]  soROL_Nts_Tcp_Data_tkeep,
  output          soROL_Nts_Tcp_Data_tlast,
  output          soROL_Nts_Tcp_Data_tvalid,
  input           soROL_Nts_Tcp_Data_tready,
  //----  Axi4-Stream TCP Metadata ------------
  output [ 15:0]  soROL_Nts_Tcp_Meta_tdata,
  output          soROL_Nts_Tcp_Meta_tvalid,
  input           soROL_Nts_Tcp_Meta_tready,
  //----  Axi4-Stream TCP Data Notification ---
  output [103:0]  soROL_Nts_Tcp_Notif_tdata,  // 7+96
  output          soROL_Nts_Tcp_Notif_tvalid,
  input           soROL_Nts_Tcp_Notif_tready,
  //----  Axi4-Stream TCP Data Request --------
  input  [ 31:0]  siROL_Nts_Tcp_DReq_tdata,
  input           siROL_Nts_Tcp_DReq_tvalid,
  output          siROL_Nts_Tcp_DReq_tready,

  //------------------------------------------------------
  //-- ROLE / Nts / Tcp / TxP Ctlr Interfaces (.i.e ROLE-->SHELL)
  //------------------------------------------------------
  //---- Axi4-Stream TCP Open Session Request
  input [ 47:0]  siROL_Nts_Tcp_OpnReq_tdata,
  input          siROL_Nts_Tcp_OpnReq_tvalid,
  output         siROL_Nts_Tcp_OpnReq_tready,
  //---- Axi4-Stream TCP Open Session Reply
  output [ 23:0] soROL_Nts_Tcp_OpnRep_tdata,
  output         soROL_Nts_Tcp_OpnRep_tvalid,
  input          soROL_Nts_Tcp_OpnRep_tready,
  //---- Axi4-Stream TCP Close Request ------
  input [ 15:0]  siROL_Nts_Tcp_ClsReq_tdata,
  input          siROL_Nts_Tcp_ClsReq_tvalid,
  output         siROL_Nts_Tcp_ClsReq_tready,

  //------------------------------------------------------
  //-- ROLE / Nts / Tcp / Rx Ctlr Interfaces (.i.e SHELL-->ROLE)
  //------------------------------------------------------
  //----  Axi4-Stream TCP Listen Request ----
  input [ 15:0]  siROL_Nts_Tcp_LsnReq_tdata,   
  input          siROL_Nts_Tcp_LsnReq_tvalid,
  output         siROL_Nts_Tcp_LsnReq_tready,
  //----  Axi4-Stream TCP Listen Ack --------
  output [  7:0] soROL_Nts_Tcp_LsnAck_tdata,
  output         soROL_Nts_Tcp_LsnAck_tvalid,
  input          soROL_Nts_Tcp_LsnAck_tready,

  //------------------------------------------------------  
  //-- ROLE / Mem / Mp0 Interface
  //------------------------------------------------------
  //-- Memory Port #0 / S2MM-AXIS ------------------
  //---- Axi4-Stream Read Command -----
  input  [ 79:0]  siROL_Mem_Mp0_RdCmd_tdata,
  input           siROL_Mem_Mp0_RdCmd_tvalid,
  output          siROL_Mem_Mp0_RdCmd_tready,
  //---- Axi4-Stream Read Status ------
  output [  7:0]  soROL_Mem_Mp0_RdSts_tdata,
  output          soROL_Mem_Mp0_RdSts_tvalid,
  input           soROL_Mem_Mp0_RdSts_tready,
  //---- Axi4-Stream Data Output Channel
  output [511:0]  soROL_Mem_Mp0_Read_tdata,
  output [ 63:0]  soROL_Mem_Mp0_Read_tkeep,
  output          soROL_Mem_Mp0_Read_tlast,
  output          soROL_Mem_Mp0_Read_tvalid,
  input           soROL_Mem_Mp0_Read_tready,
  //---- Axi4-Stream Write Command ----
  input  [ 79:0]  siROL_Mem_Mp0_WrCmd_tdata,
  input           siROL_Mem_Mp0_WrCmd_tvalid,
  output          siROL_Mem_Mp0_WrCmd_tready,
  //---- Axi4-Stream Write Status -----
  output          soROL_Mem_Mp0_WrSts_tvalid,
  output [  7:0]  soROL_Mem_Mp0_WrSts_tdata,
  input           soROL_Mem_Mp0_WrSts_tready,
  //---- Axi4-Stream Data Input Channel
  input  [511:0]  siROL_Mem_Mp0_Write_tdata,
  input  [ 63:0]  siROL_Mem_Mp0_Write_tkeep,
  input           siROL_Mem_Mp0_Write_tlast,
  input           siROL_Mem_Mp0_Write_tvalid,
  output          siROL_Mem_Mp0_Write_tready, 

  //------------------------------------------------------
  //-- ROLE / Mem / Mp1 Interface
  //------------------------------------------------------
<<<<<<< HEAD
  //-- Memory Port #1 / S2MM-AXIS ------------------
  //---- Axi4-Stream Read Command -----
  input  [ 79:0]  siROL_Mem_Mp1_RdCmd_tdata,
  input           siROL_Mem_Mp1_RdCmd_tvalid,
  output          siROL_Mem_Mp1_RdCmd_tready,
  //---- Axi4-Stream Read Status ------
  output [  7:0]  soROL_Mem_Mp1_RdSts_tdata,
  output          soROL_Mem_Mp1_RdSts_tvalid,
  input           soROL_Mem_Mp1_RdSts_tready,
  //---- Axi4-Stream Data Output Channel
  output [511:0]  soROL_Mem_Mp1_Read_tdata,
  output [ 63:0]  soROL_Mem_Mp1_Read_tkeep,
  output          soROL_Mem_Mp1_Read_tlast,
  output          soROL_Mem_Mp1_Read_tvalid,
  input           soROL_Mem_Mp1_Read_tready,
  //---- Axi4-Stream Write Command ----
  input  [ 79:0]  siROL_Mem_Mp1_WrCmd_tdata,
  input           siROL_Mem_Mp1_WrCmd_tvalid,
  output          siROL_Mem_Mp1_WrCmd_tready,
  //---- Axi4-Stream Write Status -----
  output          soROL_Mem_Mp1_WrSts_tvalid,
  output [  7:0]  soROL_Mem_Mp1_WrSts_tdata,
  input           soROL_Mem_Mp1_WrSts_tready,
  //---- Axi4-Stream Data Input Channel
  input  [511:0]  siROL_Mem_Mp1_Write_tdata,
  input  [ 63:0]  siROL_Mem_Mp1_Write_tkeep,
  input           siROL_Mem_Mp1_Write_tlast,
  input           siROL_Mem_Mp1_Write_tvalid,
  output          siROL_Mem_Mp1_Write_tready,
=======
  input  [  3: 0]  miROL_Mem_Mp1_AWID,
  input  [ 32: 0]  miROL_Mem_Mp1_AWADDR,
  input  [  7: 0]  miROL_Mem_Mp1_AWLEN,
  input  [  3: 0]  miROL_Mem_Mp1_AWSIZE,
  input  [  1: 0]  miROL_Mem_Mp1_AWBURST,
  input            miROL_Mem_Mp1_AWVALID,
  output           miROL_Mem_Mp1_AWREADY,
  input  [511: 0]  miROL_Mem_Mp1_WDATA,
  input  [ 63: 0]  miROL_Mem_Mp1_WSTRB,
  input            miROL_Mem_Mp1_WLAST,
  input            miROL_Mem_Mp1_WVALID,
  output           miROL_Mem_Mp1_WREADY,
  output [  3: 0]  miROL_Mem_Mp1_BID,
  output [  1: 0]  miROL_Mem_Mp1_BRESP,
  output           miROL_Mem_Mp1_BVALID,
  input            miROL_Mem_Mp1_BREADY,
  input  [  3: 0]  miROL_Mem_Mp1_ARID,
  input  [ 32: 0]  miROL_Mem_Mp1_ARADDR,
  input  [  7: 0]  miROL_Mem_Mp1_ARLEN,
  input  [  3: 0]  miROL_Mem_Mp1_ARSIZE,
  input  [  1: 0]  miROL_Mem_Mp1_ARBURST,
  input            miROL_Mem_Mp1_ARVALID,
  output           miROL_Mem_Mp1_ARREADY,
  output [  3: 0]  miROL_Mem_Mp1_RID,
  output [511: 0]  miROL_Mem_Mp1_RDATA,
  output [  1: 0]  miROL_Mem_Mp1_RRESP,
  output           miROL_Mem_Mp1_RLAST,
  output           miROL_Mem_Mp1_RVALID,
  input            miROL_Mem_Mp1_RREADY,
>>>>>>> e54f308c
  
  //--------------------------------------------------------
  //-- ROLE / Mmio / AppFlash Interface
  //--------------------------------------------------------
  //---- [PHY_RESET] -------------------
  output          poROL_Mmio_Ly7Rst,
  //---- [PHY_ENABLE] ------------------
  output          poROL_Mmio_Ly7En,
  //---- [DIAG_CTRL_1] -----------------
  output [ 1: 0]  poROL_Mmio_Mc1_MemTestCtrl,
  //---- [DIAG_STAT_1] -----------------
  input  [ 1: 0]  piROL_Mmio_Mc1_MemTestStat,
  //---- [DIAG_CTRL_2] -----------------
  output [  1:0]  poROL_Mmio_UdpEchoCtrl,
  output          poROL_Mmio_UdpPostDgmEn,
  output          poROL_Mmio_UdpCaptDgmEn,
  output [  1:0]  poROL_Mmio_TcpEchoCtrl,
  output          poROL_Mmio_TcpPostSegEn,
  output          poROL_Mmio_TcpCaptSegEn,
  //---- [APP_RDROL] -------------------
  input   [15:0]  piROL_Mmio_RdReg,
  //---- [APP_WRROL] -------------------
  output  [15:0]  poROL_Mmio_WrReg
  
);  // End of PortList


  // *****************************************************************************
  // **  STRUCTURE
  // *****************************************************************************

  //============================================================================
  //  SIGNAL DECLARATIONS
  //============================================================================

  //--------------------------------------------------------
  //-- Global Clock and Reset used by the entire SHELL
  //--  This clock is generated by the ETH core and runs at 156.25MHz
  //--------------------------------------------------------
  (* keep="true" *)
  wire          sETH0_ShlClk;
  (* keep="true" *)
  wire          sETH0_ShlRst;
  wire          sETH0_CoreResetDone;
  
   //-- SoftReset & SoftEnable Signals ---------------------
   wire  [ 7:0]  sMMIO_LayerRst;
   wire  [ 7:0]  sMMIO_LayerEn;  

  //--------------------------------------------------------
  //-- SIGNAL DECLARATIONS : ETH[0] <--> NTS[0] 
  //--------------------------------------------------------
  //---- AXI-Write Stream Interface : ETH0 --> NTS0 --------
  wire [ 63:0]  ssETH0_NTS0_Data_tdata;
  wire [  7:0]  ssETH0_NTS0_Data_tkeep;
  wire          ssETH0_NTS0_Data_tvalid;
  wire          ssETH0_NTS0_Data_tlast;
  wire          ssETH0_NTS0_Data_tready;
  //---- AXI-Write Stream Interface : NTS0 --> ETH0 --------
  wire [ 63:0]  ssNTS0_ETH0_Data_tdata;
  wire [  7:0]  ssNTS0_ETH0_Data_tkeep;
  wire          ssNTS0_ETH0_Data_tvalid;
  wire          ssNTS0_ETH0_Data_tlast;
  wire          ssNTS0_ETH0_Data_tready;

  //--------------------------------------------------------
  //-- SIGNAL DECLARATIONS : NTS[0] <--> MEM
  //--------------------------------------------------------
  //----  Transmit Path --------------------------
  //------  Stream Read Command --------
  wire [ 79:0]  ssNTS0_MEM_TxP_RdCmd_tdata;
  wire          ssNTS0_MEM_TxP_RdCmd_tvalid;
  wire          ssNTS0_MEM_TxP_RdCmd_tready;
  //------ Stream Read Status ----------
  wire [  7:0]  ssMEM_NTS0_TxP_RdSts_tdata;
  wire          ssMEM_NTS0_TxP_RdSts_tvalid;
  wire          ssMEM_NTS0_TxP_RdSts_tready;
  //------ Stream Data Output Channel --
  wire [ 63:0]  ssMEM_NTS0_TxP_Read_tdata;
  wire [  7:0]  ssMEM_NTS0_TxP_Read_tkeep;
  wire          ssMEM_NTS0_TxP_Read_tlast;
  wire          ssMEM_NTS0_TxP_Read_tvalid;
  wire          ssMEM_NTS0_TxP_Read_tready;
  //------ Stream Write Command --------
  wire [ 79:0]  ssNTS0_MEM_TxP_WrCmd_tdata;
  wire          ssNTS0_MEM_TxP_WrCmd_tvalid;
  wire          ssNTS0_MEM_TxP_WrCmd_tready;
  //------ Stream Write Status ---------
  wire [  7:0]  ssMEM_NTS0_TxP_WrSts_tdata;
  wire          ssMEM_NTS0_TxP_WrSts_tvalid;
  wire          ssMEM_NTS0_TxP_WrSts_tready;
  //------ Stream Data Input Channel ---
  wire [ 63:0]  ssNTS0_MEM_TxP_Write_tdata;
  wire [  7:0]  ssNTS0_MEM_TxP_Write_tkeep;
  wire          ssNTS0_MEM_TxP_Write_tlast;
  wire          ssNTS0_MEM_TxP_Write_tvalid;
  wire          ssNTS0_MEM_TxP_Write_tready;
  //---- Receive Path ----------------------------
  //------ Stream Read Command ---------
  wire [ 79:0]  ssNTS0_MEM_RxP_RdCmd_tdata;
  wire          ssNTS0_MEM_RxP_RdCmd_tvalid;
  wire          ssNTS0_MEM_RxP_RdCmd_tready;
  //------ Stream Read Status ----------
  wire [  7:0]  ssMEM_NTS0_RxP_RdSts_tdata;
  wire          ssMEM_NTS0_RxP_RdSts_tvalid;
  wire          ssMEM_NTS0_RxP_RdSts_tready;
  //------ Stream Data Output Channel --
  wire [ 63:0]  ssMEM_NTS0_RxP_Read_tdata;
  wire [  7:0]  ssMEM_NTS0_RxP_Read_tkeep;
  wire          ssMEM_NTS0_RxP_Read_tlast;
  wire          ssMEM_NTS0_RxP_Read_tvalid;
  wire          ssMEM_NTS0_RxP_Read_tready;
  //------ Stream Write Command --------
  wire [ 79:0]  ssNTS0_MEM_RxP_WrCmd_tdata;
  wire          ssNTS0_MEM_RxP_WrCmd_tvalid;
  wire          ssNTS0_MEM_RxP_WrCmd_tready;
  //------ Stream Write Status ---------
  wire [  7:0]  ssMEM_NTS0_RxP_WrSts_tdata;
  wire          ssMEM_NTS0_RxP_WrSts_tvalid;
  wire          ssMEM_NTS0_RxP_WrSts_tready;
  //------ Stream Data Input Channel ---
  wire [ 63:0]  ssNTS0_MEM_RxP_Write_tdata;
  wire [  7:0]  ssNTS0_MEM_RxP_Write_tkeep;
  wire          ssNTS0_MEM_RxP_Write_tlast;
  wire          ssNTS0_MEM_RxP_Write_tvalid;
  wire          ssNTS0_MEM_RxP_Write_tready;
  
  //--------------------------------------------------------
  //-- NTS / Udp / Tx Data Interfaces (.i.e NTS<-->UARS)
  //--------------------------------------------------------
  wire  [ 63:0] ssNTS0_UARS_Udp_Data_tdata ;
  wire  [  7:0] ssNTS0_UARS_Udp_Data_tkeep ;
  wire          ssNTS0_UARS_Udp_Data_tlast ;
  wire          ssNTS0_UARS_Udp_Data_tvalid;
  wire          ssNTS0_UARS_Udp_Data_tready;
  //--
  wire  [ 95:0] ssNTS0_UARS_Udp_Meta_tdata ;
  wire          ssNTS0_UARS_Udp_Meta_tvalid;
  wire          ssNTS0_UARS_Udp_Meta_tready;
  //--
  wire  [ 15:0] ssNTS0_UARS_Udp_DLen_tdata ;
  wire          ssNTS0_UARS_Udp_DLen_tvalid;
  wire          ssNTS0_UARS_Udp_DLen_tready;
  
  //--------------------------------------------------------
  //-- NTS / Udp / Rx Data Interfaces (.i.e NTS<-->UARS)
  //--------------------------------------------------------
  wire  [ 63:0] ssUARS_NTS0_Udp_Data_tdata ;
  wire  [  7:0] ssUARS_NTS0_Udp_Data_tkeep ;
  wire          ssUARS_NTS0_Udp_Data_tlast ;
  wire          ssUARS_NTS0_Udp_Data_tvalid;
  wire          ssUARS_NTS0_Udp_Data_tready;
  //--
  wire  [ 95:0] ssUARS_NTS0_Udp_Meta_tdata ; 
  wire          ssUARS_NTS0_Udp_Meta_tvalid;
  wire          ssUARS_NTS0_Udp_Meta_tready;
  //--
  wire  [ 15:0] ssUARS_NTS0_Udp_DLen_tdata ; 
  wire          ssUARS_NTS0_Udp_DLen_tvalid;
  wire          ssUARS_NTS0_Udp_DLen_tready;
  
  //------------------------------------------------------
  //-- NTS / Udp / Rx Ctrl Interfaces (.i.e NTS<-->UARS)
  //------------------------------------------------------
  wire  [ 15:0] ssUARS_NTS0_Udp_LsnReq_tdata ;
  wire          ssUARS_NTS0_Udp_LsnReq_tvalid;
  wire          ssUARS_NTS0_Udp_LsnReq_tready;
  //--
  wire  [  7:0] ssNTS0_UARS_Udp_LsnRep_tdata ;
  wire          ssNTS0_UARS_Udp_LsnRep_tvalid;
  wire          ssNTS0_UARS_Udp_LsnRep_tready;
  //--
  wire  [ 15:0] ssUARS_NTS0_Udp_ClsReq_tdata ;
  wire          ssUARS_NTS0_Udp_ClsReq_tvalid;
  wire          ssUARS_NTS0_Udp_ClsReq_tready;
  //--
  wire  [  7:0] ssNTS0_UARS_Udp_ClsRep_tdata ;
  wire          ssNTS0_UARS_Udp_ClsRep_tvalid;
  wire          ssNTS0_UARS_Udp_ClsRep_tready;
  
  //------------------------------------------------------
  //-- NTS / Tcp / Tx Data Interfaces (.i.e NTS<-->TARS)
  //------------------------------------------------------
  wire  [ 63:0] ssTARS_NTS0_Tcp_Data_tdata ;
  wire  [  7:0] ssTARS_NTS0_Tcp_Data_tkeep ;
  wire          ssTARS_NTS0_Tcp_Data_tlast ;
  wire          ssTARS_NTS0_Tcp_Data_tvalid;
  wire          ssTARS_NTS0_Tcp_Data_tready;
  //--
  wire  [ 15:0] ssTARS_NTS0_Tcp_Meta_tdata ;
  wire          ssTARS_NTS0_Tcp_Meta_tvalid;
  wire          ssTARS_NTS0_Tcp_Meta_tready;
  //--
  wire  [ 23:0] ssNTS0_TARS_Tcp_DSts_tdata ;
  wire          ssNTS0_TARS_Tcp_DSts_tvalid;
  wire          ssNTS0_TARS_Tcp_DSts_tready;
      
  //------------------------------------------------------
  //-- NTS / Tcp / Rx Data Interfaces (.i.e NTS<-->TARS)
  //------------------------------------------------------
  wire  [ 63:0] ssNTS0_TARS_Tcp_Data_tdata  ;
  wire  [  7:0] ssNTS0_TARS_Tcp_Data_tkeep  ;
  wire          ssNTS0_TARS_Tcp_Data_tlast  ;
  wire          ssNTS0_TARS_Tcp_Data_tvalid ;
  wire          ssNTS0_TARS_Tcp_Data_tready ;
  //--
  wire  [ 15:0] ssNTS0_TARS_Tcp_Meta_tdata  ;
  wire          ssNTS0_TARS_Tcp_Meta_tvalid ;
  wire          ssNTS0_TARS_Tcp_Meta_tready ;
  //--
  wire  [103:0] ssNTS0_TARS_Tcp_Notif_tdata ;  // 7+96
  wire          ssNTS0_TARS_Tcp_Notif_tvalid;
  wire          ssNTS0_TARS_Tcp_Notif_tready;
  //--
  wire  [ 31:0] ssTARS_NTS0_Tcp_DReq_tdata  ;
  wire          ssTARS_NTS0_Tcp_DReq_tvalid ;
  wire          ssTARS_NTS0_Tcp_DReq_tready ;
    
  //------------------------------------------------------
  //-- NTS / Tcp / Tx Ctlr Interfaces (.i.e NTS<-->TARS)
  //------------------------------------------------------
  wire  [ 47:0] ssTARS_NTS0_Tcp_OpnReq_tdata ;
  wire          ssTARS_NTS0_Tcp_OpnReq_tvalid;
  wire          ssTARS_NTS0_Tcp_OpnReq_tready;
  //--
  wire  [ 23:0] ssNTS0_TARS_Tcp_OpnRep_tdata ;
  wire          ssNTS0_TARS_Tcp_OpnRep_tvalid;
  wire          ssNTS0_TARS_Tcp_OpnRep_tready;
  //--
  wire  [ 15:0] ssTARS_NTS0_Tcp_ClsReq_tdata ;
  wire          ssTARS_NTS0_Tcp_ClsReq_tvalid;
  wire          ssTARS_NTS0_Tcp_ClsReq_tready;
    
  //------------------------------------------------------
  //-- NTS / Tcp / Rx Ctlr Interfaces (.i.e NTS<-->TARS)
  //------------------------------------------------------
  wire  [ 15:0] ssTARS_NTS0_Tcp_LsnReq_tdata ;   
  wire          ssTARS_NTS0_Tcp_LsnReq_tvalid;
  wire          ssTARS_NTS0_Tcp_LsnReq_tready;
  //--
  wire  [  7:0] ssNTS0_TARS_Tcp_LsnAck_tdata ;
  wire          ssNTS0_TARS_Tcp_LsnAck_tvalid;
  wire          ssNTS0_TARS_Tcp_LsnAck_tready;  
 
  //--------------------------------------------------------
  //-- SIGNAL DECLARATIONS : MMIO <--> ETH|NTS|MEM|ROL|FMC 
  //--------------------------------------------------------
  //---- Configuration Registers Interface -------  
  //---- Physiscal Registers Interface -----------
  //------ [PHY_STATUS] ----------------
  wire          sMEM_MMIO_Mc0InitCalComplete;
  wire          sMEM_MMIO_Mc1InitCalComplete;
  wire          sETH0_MMIO_CoreReady;
  wire          sETH0_MMIO_QpllLock;
  wire          sNTS0_MMIO_CamReady;
  wire          sNTS0_MMIO_NtsReady;
  //------ [PHY_ETH0] ------------------
  wire          sMMIO_ETH0_RxEqualizerMode;
  wire  [ 3:0]  sMMIO_ETH0_TxDriverSwing;
  wire  [ 4:0]  sMMIO_ETH0_TxPreCursor;
  wire  [ 4:0]  sMMIO_ETH0_TxPostCursor;
  //---- Layer-2 Registers Interface -------------
  //------ [LY2_MAC] -------------------
  wire  [47:0]  sMMIO_NTS0_MacAddress;
  //---- Layer-3 Registers Interface -------------
  //------ [LY3_IPv4] ------------------
  wire  [31:0]  sMMIO_NTS0_IpAddress;
  //------ [LY3_SUBNET] ----------------
  wire  [31:0]  sMMIO_NTS0_SubNetMask;
  //------ [LY3_GATEWAY] ---------------
  wire  [31:0]  sMMIO_NTS0_GatewayAddr; 
  //---- Role Registers --------------------------
  //------ [APP_RDROLE] ----------------
  wire  [15:0]  sROL_MMIO_RdRoleReg;
  //------ [APPE_WRROLE] ---------------
  wire  [15:0]  sMMIO_ROL_WrRoleReg;
  //---- Role Registers --------------------------
  //---- APP_RDFMC ---------------------
  wire  [31:0]  sFMC_MMIO_RdFmcReg;
  //---- APP_WRFMC -------------------------------
  wire  [31:0]  sMMIO_FMC_WrFmcReg;  
  //---- Diagnostic Registers Interface ----------
  //------ [DIAG_CTRL_1] ---------------
  wire          sMMIO_ETH0_PcsLoopbackEn;
  wire          sMMIO_ETH0_MacLoopbackEn;
  wire          sMMIO_ETH0_MacAddrSwapEn;  
  //---- Diagnostic Registers Interface ----------
  //------ [DIAG_CTRL_2] ---------------
  
  //-- END OF SIGNAL DECLARATIONS ----------------------------------------------

  //============================================================================
  //  INST: MMIIO CLIENT
  //============================================================================
  MmioClient_A8_D8 #(
    .gSecurityPriviledges (gSecurityPriviledges),
    .gBitstreamUsage      (gBitstreamUsage)

  ) MMIO (

    //----------------------------------------------
    //-- Global Clock & Reset Inputs
    //----------------------------------------------
    .piSHL_Clk                      (sETH0_ShlClk),
    .piTOP_Rst                      (piTOP_156_25Rst),

    //----------------------------------------------
    //-- Bitstream Identification
    //----------------------------------------------
    .piTOP_Timestamp                (piTOP_Timestamp),

    //----------------------------------------------
    //-- PSOC : Mmio Bus Interface
    //----------------------------------------------
    .piPSOC_Emif_Clk                (piPSOC_Emif_Clk),
    .piPSOC_Emif_Cs_n               (piPSOC_Emif_Cs_n),
    .piPSOC_Emif_We_n               (piPSOC_Emif_We_n),
    .piPSOC_Emif_AdS_n              (piPSOC_Emif_AdS_n),
    .piPSOC_Emif_Oe_n               (piPSOC_Emif_Oe_n),
    .piPSOC_Emif_Addr               (piPSOC_Emif_Addr),
    .pioPSOC_Emif_Data              (pioPSOC_Emif_Data),

    //----------------------------------------------
    //-- MEM : Status inputs and Control outputs
    //----------------------------------------------
    .piMEM_Mc0InitCalComplete       (sMEM_MMIO_Mc0InitCalComplete),
    .piMEM_Mc1InitCalComplete       (sMEM_MMIO_Mc1InitCalComplete),

    //----------------------------------------------
    //-- ETH[0]: Status inputs and Control outputs
    //----------------------------------------------
    .piETH0_CoreReady               (sETH0_MMIO_CoreReady),
    .piETH0_QpllLock                (sETH0_MMIO_QpllLock),
    .poETH0_RxEqualizerMode         (sMMIO_ETH0_RxEqualizerMode),
    .poETH0_TxDriverSwing           (sMMIO_ETH0_TxDriverSwing),
    .poETH0_TxPreCursor             (sMMIO_ETH0_TxPreCursor),
    .poETH0_TxPostCursor            (sMMIO_ETH0_TxPostCursor),
    .poETH0_PcsLoopbackEn           (sMMIO_ETH0_PcsLoopbackEn),
    .poETH0_MacLoopbackEn           (sMMIO_ETH0_MacLoopbackEn),
    .poETH0_MacAddrSwapEn           (sMMIO_ETH0_MacAddrSwapEn),

    //----------------------------------------------
    //-- NTS[0]: Status inputs and Control outputs
    //----------------------------------------------
    .piNTS0_CamReady                (sNTS0_MMIO_CamReady),
    .piNTS0_NtsReady                (sNTS0_MMIO_NtsReady),
    .poNTS0_MacAddress              (sMMIO_NTS0_MacAddress),
    .poNTS0_IpAddress               (sMMIO_NTS0_IpAddress),
    .poNTS0_SubNetMask              (sMMIO_NTS0_SubNetMask),
    .poNTS0_GatewayAddr             (sMMIO_NTS0_GatewayAddr),

    //----------------------------------------------
    //-- ROLE : Status input and Control Outputs
    //----------------------------------------------
    //---- [PHY_RESET] -------------
    .poSHL_ResetLayer               (sMMIO_LayerRst),
    //---- [PHY_ENABLE] ------------
    .poSHL_EnableLayer              (sMMIO_LayerEn),
    //---- DIAG_CTRL_1 -------------
    .poROLE_Mc1_MemTestCtrl         (poROL_Mmio_Mc1_MemTestCtrl),
    //---- DIAG_STAT_1 -------------
    .piROLE_Mc1_MemTestStat         (piROL_Mmio_Mc1_MemTestStat),
    //---- DIAG_CTRL_2 -------------  
    .poROLE_UdpEchoCtrl             (poROL_Mmio_UdpEchoCtrl),
    .poROLE_UdpPostDgmEn            (poROL_Mmio_UdpPostDgmEn),
    .poROLE_UdpCaptDgmEn            (poROL_Mmio_UdpCaptDgmEn),
    .poROLE_TcpEchoCtrl             (poROL_Mmio_TcpEchoCtrl),
    .poROLE_TcpPostSegEn            (poROL_Mmio_TcpPostSegEn),
    .poROLE_TcpCaptSegEn            (poROL_Mmio_TcpCaptSegEn),
     //---- APP_RDROL --------------
    .piROLE_RdReg                   (piROL_Mmio_RdReg),
     //---- APP_WRROL --------------
    .poROLE_WrReg                   (poROL_Mmio_WrReg),
    
    //----------------------------------------------
    //-- NRC :  Control Registers
    //----------------------------------------------
    //---- MNGT_RMIP -------------------
    .poNRC_RmIpAddress              (),  // [TODO - Not yet used by this SHELL]
    //---- MNGT_TCPLSN -----------------
    .poNRC_TcpLsnPort               (),  // [TODO - Not yet used by this SHELL]

    //----------------------------------------------
    //-- FMC : Registers and Extended Memory
    //----------------------------------------------
    //---- APP_RDFMC ----------------
    .piFMC_RdReg                    (),  // [TODO - Not yet used by this SHELL]
    //---- APP_WRFMC ----------------
    .poFMC_WrReg                    (),  // [TODO - Not yet used by this SHELL]
 
    //----------------------------------------------
    //-- EMIF Extended Memory Port B
    //----------------------------------------------
    .piXXX_XMem_en                 (),    // [TODO - Not yet used by this SHELL]
    .piXXX_XMem_Wren               (),    // [TODO - Not yet used by this SHELL]
    .piXXX_XMem_WrData             (),    // [TODO - Not yet used by this SHELL]
    .poXXX_XMem_RData              (),    // [TODO - Not yet used by this SHELL]
    .piXXX_XMemAddr                (),    // [TODO - Not yet used by this SHELL]
    
    .poVoid                        ()

  );  // End of MMIO


  //============================================================================
  //  CONDITIONAL INSTANTIATION OF A LOOPBACK TURN BETWEEN ETH0 Ly2 and Ly3.  
  //    Depending on the values of gBitstreamUsage and gSecurityPriviledges.
  //============================================================================
  generate

  if ((gBitstreamUsage == "user") && (gSecurityPriviledges == "user")) begin: UserCfg

    //========================================================================
    //  INST: 10G ETHERNET SUBSYSTEM (OSI Network Layers 1+2)
    //========================================================================
    TenGigEth ETH0 (

      //-- Clocks and Resets inputs ----------------
      .piTOP_156_25Clk              (piTOP_156_25Clk),    // Freerunning
      .piCLKT_Gt_RefClk_n           (piCLKT_10GeClk_n),
      .piCLKT_Gt_RefClk_p           (piCLKT_10GeClk_p),
      .piTOP_Reset                  (piTOP_156_25Rst),

      //-- Clocks and Resets outputs ---------------
      .poSHL_CoreClk                (sETH0_ShlClk),
      .poSHL_CoreResetDone          (sETH0_CoreResetDone),

      //-- MMIO : Control inputs and Status outputs
      .piMMIO_RxEqualizerMode       (sMMIO_ETH0_RxEqualizerMode),
      .piMMIO_TxDriverSwing         (sMMIO_ETH0_TxDriverSwing),
      .piMMIO_TxPreCursor           (sMMIO_ETH0_TxPreCursor),
      .piMMIO_TxPostCursor          (sMMIO_ETH0_TxPostCursor),
      .piMMIO_PcsLoopbackEn         (sMMIO_ETH0_PcsLoopbackEn),
      .poMMIO_CoreReady             (sETH0_MMIO_CoreReady),
      .poMMIO_QpllLock              (sETH0_MMIO_QpllLock),

      //-- ECON : Gigabit Transceivers -------------
      .piECON_Gt_n                  (piECON_Eth_10Ge0_n),
      .piECON_Gt_p                  (piECON_Eth_10Ge0_p),
      .poECON_Gt_n                  (poECON_Eth_10Ge0_n),
      .poECON_Gt_p                  (poECON_Eth_10Ge0_p),

      //-- NTS0 : Network-Transport-Session ---------
      //---- Input AXI-Write Stream Interface ------
      .siLY3_Data_tdata             (ssNTS0_ETH0_Data_tdata),
      .siLY3_Data_tkeep             (ssNTS0_ETH0_Data_tkeep),
      .siLY3_Data_tvalid            (ssNTS0_ETH0_Data_tvalid),
      .siLY3_Data_tlast             (ssNTS0_ETH0_Data_tlast),
      .siLY3_Data_tready            (ssNTS0_ETH0_Data_tready),
      //---- Output AXI-Write Stream Interface -----
      .soLY3_Data_tdata             (ssETH0_NTS0_Data_tdata),
      .soLY3_Data_tkeep             (ssETH0_NTS0_Data_tkeep),
      .soLY3_Data_tvalid            (ssETH0_NTS0_Data_tvalid),
      .soLY3_Data_tlast             (ssETH0_NTS0_Data_tlast),
      .soLY3_Data_tready            (ssETH0_NTS0_Data_tready)

    );  // End of UserCfg.ETH0

  end // if ((gBitstreamUsage == "user") && (gSecurityPriviledges == "user"))

  else if ((gBitstreamUsage == "flash") && (gSecurityPriviledges == "super")) begin: SuperCfg

    //========================================================================
    //  INST: 10G ETHERNET SUBSYSTEM W/ LOOPBACK SUPPORT
    //========================================================================
    TenGigEth_Flash ETH0 (

      //-- Clocks and Resets inputs ----------------
      .piTOP_156_25Clk              (piTOP_156_25Clk),    // Freerunning
      .piCLKT_Gt_RefClk_n           (piCLKT_10GeClk_n),
      .piCLKT_Gt_RefClk_p           (piCLKT_10GeClk_p),
      .piTOP_Reset                  (piTOP_156_25Rst),    // [TODO-Add piMMIO_Layer2Rst]

      //-- Clocks and Resets outputs ---------------
      .poSHL_CoreClk                (sETH0_ShlClk),
      .poSHL_CoreResetDone          (sETH0_CoreResetDone),

      //-- MMIO : Control inputs and Status outputs
      .piMMIO_RxEqualizerMode       (sMMIO_ETH0_RxEqualizerMode),
      .piMMIO_TxDriverSwing         (sMMIO_ETH0_TxDriverSwing),
      .piMMIO_TxPreCursor           (sMMIO_ETH0_TxPreCursor),
      .piMMIO_TxPostCursor          (sMMIO_ETH0_TxPostCursor),
      .piMMIO_PcsLoopbackEn         (sMMIO_ETH0_PcsLoopbackEn),
      .piMMIO_MacLoopbackEn         (sMMIO_ETH0_MacLoopbackEn),
      .piMMIO_MacAddrSwapEn         (sMMIO_ETH0_MacAddrSwapEn),
      .poMMIO_CoreReady             (sETH0_MMIO_CoreReady),
      .poMMIO_QpllLock              (sETH0_MMIO_QpllLock),

      //-- ECON : Gigabit Transceivers -------------
      .piECON_Gt_n                  (piECON_Eth_10Ge0_n),
      .piECON_Gt_p                  (piECON_Eth_10Ge0_p),
      .poECON_Gt_n                  (poECON_Eth_10Ge0_n),
      .poECON_Gt_p                  (poECON_Eth_10Ge0_p),

      //-- NTS : Network-Transport-Session ---------
      //---- Input AXI-Write Stream Interface ------
      .siLY3_Data_tdata             (ssNTS0_ETH0_Data_tdata),
      .siLY3_Data_tkeep             (ssNTS0_ETH0_Data_tkeep),
      .siLY3_Data_tvalid            (ssNTS0_ETH0_Data_tvalid),
      .siLY3_Data_tlast             (ssNTS0_ETH0_Data_tlast),
      .siLY3_Data_tready            (ssNTS0_ETH0_Data_tready),
      //---- Output AXI-Write Stream Interface -----
      .soLY3_Data_tdata             (ssETH0_NTS0_Data_tdata),
      .soLY3_Data_tkeep             (ssETH0_NTS0_Data_tkeep),
      .soLY3_Data_tvalid            (ssETH0_NTS0_Data_tvalid),
      .soLY3_Data_tlast             (ssETH0_NTS0_Data_tlast),
      .soLY3_Data_tready            (ssETH0_NTS0_Data_tready)

    );  // End of SuperCfg.ETH0 

  end // if ((gBitstreamUsage == "flash") && (gSecurityPriviledges == "super"))

  endgenerate


  //============================================================================
  //  INST: NETWORK+TRANSPORT STACK SUBSYSTEM (OSI Network Layers 3+4)
  //============================================================================
  NetworkTransportStack_TcpIp NTS0 (

    //------------------------------------------------------
    //-- Global Clock used by the entire SHELL
    //--   (This is typically 'sETH0_ShlClk' and we use it all over the place)
    //------------------------------------------------------
    .piShlClk                         (sETH0_ShlClk),

    //------------------------------------------------------
    //-- Global Reset used by the entire SHELL
    //--  This is typically 'sETH0_ShlRst'. If the module is created by HLS,
    //--    we use it as the default startup reset of the module.
    //------------------------------------------------------
    .piShlRst                         (sETH0_ShlRst),
      
    //------------------------------------------------------
    //-- ETH / Ethernet Layer-2 Interfaces
    //------------------------------------------------------
    //--  Axi4-Stream Ethernet Rx Data --------
    .siETH_Data_tdata                 (ssETH0_NTS0_Data_tdata),
    .siETH_Data_tkeep                 (ssETH0_NTS0_Data_tkeep),
    .siETH_Data_tlast                 (ssETH0_NTS0_Data_tlast),
    .siETH_Data_tvalid                (ssETH0_NTS0_Data_tvalid),
    .siETH_Data_tready                (ssETH0_NTS0_Data_tready),
    //-- Axi4-Stream Ethernet Tx Data --------
    .soETH_Data_tdata                 (ssNTS0_ETH0_Data_tdata),
    .soETH_Data_tkeep                 (ssNTS0_ETH0_Data_tkeep),
    .soETH_Data_tlast                 (ssNTS0_ETH0_Data_tlast),
    .soETH_Data_tvalid                (ssNTS0_ETH0_Data_tvalid),
    .soETH_Data_tready                (ssNTS0_ETH0_Data_tready),  

    //------------------------------------------------------
    //-- MEM / TxP Interfaces
    //------------------------------------------------------
    //-- FPGA Transmit Path / S2MM-AXIS --------------------
    //---- Axi4-Stream Read Command -----------
    .soMEM_TxP_RdCmd_tdata            (ssNTS0_MEM_TxP_RdCmd_tdata),
    .soMEM_TxP_RdCmd_tvalid           (ssNTS0_MEM_TxP_RdCmd_tvalid),
    .soMEM_TxP_RdCmd_tready           (ssNTS0_MEM_TxP_RdCmd_tready),
    //---- Axi4-Stream Read Status ------------
    .siMEM_TxP_RdSts_tdata            (ssMEM_NTS0_TxP_RdSts_tdata),
    .siMEM_TxP_RdSts_tvalid           (ssMEM_NTS0_TxP_RdSts_tvalid),
    .siMEM_TxP_RdSts_tready           (ssMEM_NTS0_TxP_RdSts_tready),
    //---- Axi4-Stream Data Input Channel -----
    .siMEM_TxP_Data_tdata             (ssMEM_NTS0_TxP_Read_tdata),
    .siMEM_TxP_Data_tkeep             (ssMEM_NTS0_TxP_Read_tkeep),
    .siMEM_TxP_Data_tlast             (ssMEM_NTS0_TxP_Read_tlast),
    .siMEM_TxP_Data_tvalid            (ssMEM_NTS0_TxP_Read_tvalid),
    .siMEM_TxP_Data_tready            (ssMEM_NTS0_TxP_Read_tready),
    //---- Axi4-Stream Write Command ----------
    .soMEM_TxP_WrCmd_tdata            (ssNTS0_MEM_TxP_WrCmd_tdata),
    .soMEM_TxP_WrCmd_tvalid           (ssNTS0_MEM_TxP_WrCmd_tvalid),
    .soMEM_TxP_WrCmd_tready           (ssNTS0_MEM_TxP_WrCmd_tready),
    //---- Axi4-Stream Write Status -----------
    .siMEM_TxP_WrSts_tdata            (ssMEM_NTS0_TxP_WrSts_tdata),
    .siMEM_TxP_WrSts_tvalid           (ssMEM_NTS0_TxP_WrSts_tvalid),
    .siMEM_TxP_WrSts_tready           (ssMEM_NTS0_TxP_WrSts_tready),
    //---- Axi4-Stream Data Output Channel ----
    .soMEM_TxP_Data_tdata             (ssNTS0_MEM_TxP_Write_tdata),
    .soMEM_TxP_Data_tkeep             (ssNTS0_MEM_TxP_Write_tkeep),
    .soMEM_TxP_Data_tlast             (ssNTS0_MEM_TxP_Write_tlast),
    .soMEM_TxP_Data_tvalid            (ssNTS0_MEM_TxP_Write_tvalid),
    .soMEM_TxP_Data_tready            (ssNTS0_MEM_TxP_Write_tready),

    //------------------------------------------------------
    //-- MEM / RxP Interfaces
    //------------------------------------------------------
    //-- FPGA Receive Path / S2MM-AXIS -------------
    //---- Axi4-Stream Read Command -----------
    .soMEM_RxP_RdCmd_tdata            (ssNTS0_MEM_RxP_RdCmd_tdata),
    .soMEM_RxP_RdCmd_tvalid           (ssNTS0_MEM_RxP_RdCmd_tvalid),
    .soMEM_RxP_RdCmd_tready           (ssNTS0_MEM_RxP_RdCmd_tready),
    //---- Axi4-Stream Read Status ------------
    .siMEM_RxP_RdSts_tdata            (ssMEM_NTS0_RxP_RdSts_tdata),
    .siMEM_RxP_RdSts_tvalid           (ssMEM_NTS0_RxP_RdSts_tvalid),
    .siMEM_RxP_RdSts_tready           (ssMEM_NTS0_RxP_RdSts_tready),
    //---- Axi4-Stream Data Input Channel ------
    .siMEM_RxP_Data_tdata             (ssMEM_NTS0_RxP_Read_tdata),
    .siMEM_RxP_Data_tkeep             (ssMEM_NTS0_RxP_Read_tkeep),
    .siMEM_RxP_Data_tlast             (ssMEM_NTS0_RxP_Read_tlast),
    .siMEM_RxP_Data_tvalid            (ssMEM_NTS0_RxP_Read_tvalid),
    .siMEM_RxP_Data_tready            (ssMEM_NTS0_RxP_Read_tready),
    //---- Axi4-Stream Write Command ----------
    .soMEM_RxP_WrCmd_tdata            (ssNTS0_MEM_RxP_WrCmd_tdata),
    .soMEM_RxP_WrCmd_tvalid           (ssNTS0_MEM_RxP_WrCmd_tvalid),
    .soMEM_RxP_WrCmd_tready           (ssNTS0_MEM_RxP_WrCmd_tready),
    //---- Axi4-Stream Write Status -----------
    .siMEM_RxP_WrSts_tdata            (ssMEM_NTS0_RxP_WrSts_tdata),
    .siMEM_RxP_WrSts_tvalid           (ssMEM_NTS0_RxP_WrSts_tvalid),
    .siMEM_RxP_WrSts_tready           (ssMEM_NTS0_RxP_WrSts_tready),
    //---- Axi4-Stream Data Output Channel ----
    .soMEM_RxP_Data_tdata             (ssNTS0_MEM_RxP_Write_tdata),
    .soMEM_RxP_Data_tkeep             (ssNTS0_MEM_RxP_Write_tkeep),
    .soMEM_RxP_Data_tlast             (ssNTS0_MEM_RxP_Write_tlast),
    .soMEM_RxP_Data_tvalid            (ssNTS0_MEM_RxP_Write_tvalid),
    .soMEM_RxP_Data_tready            (ssNTS0_MEM_RxP_Write_tready),

    //------------------------------------------------------
    //-- UAIF / UDP Tx Data Interfaces (.i.e APP-->NTS)
    //------------------------------------------------------
    //---- Axi4-Stream UDP Data ---------------
    .siAPP_Udp_Data_tdata             (ssUARS_NTS0_Udp_Data_tdata),
    .siAPP_Udp_Data_tkeep             (ssUARS_NTS0_Udp_Data_tkeep),
    .siAPP_Udp_Data_tlast             (ssUARS_NTS0_Udp_Data_tlast),
    .siAPP_Udp_Data_tvalid            (ssUARS_NTS0_Udp_Data_tvalid),
    .siAPP_Udp_Data_tready            (ssUARS_NTS0_Udp_Data_tready),
    //---- Axi4-Stream UDP Metadata -----------
    .siAPP_Udp_Meta_tdata             (ssUARS_NTS0_Udp_Meta_tdata),
    .siAPP_Udp_Meta_tvalid            (ssUARS_NTS0_Udp_Meta_tvalid),
    .siAPP_Udp_Meta_tready            (ssUARS_NTS0_Udp_Meta_tready),
    //---- Axis4Stream UDP Data Length ---------
    .siAPP_Udp_DLen_tdata             (ssUARS_NTS0_Udp_DLen_tdata),
    .siAPP_Udp_DLen_tvalid            (ssUARS_NTS0_Udp_DLen_tvalid),
    .siAPP_Udp_DLen_tready            (ssUARS_NTS0_Udp_DLen_tready),

    //------------------------------------------------------
    //-- UAIF / Rx Data Interfaces (.i.e NTS-->APP)
    //------------------------------------------------------
    //---- Axi4-Stream UDP Data ---------------
    .soAPP_Udp_Data_tdata             (ssNTS0_UARS_Udp_Data_tdata),
    .soAPP_Udp_Data_tkeep             (ssNTS0_UARS_Udp_Data_tkeep),
    .soAPP_Udp_Data_tlast             (ssNTS0_UARS_Udp_Data_tlast),
    .soAPP_Udp_Data_tvalid            (ssNTS0_UARS_Udp_Data_tvalid),
    .soAPP_Udp_Data_tready            (ssNTS0_UARS_Udp_Data_tready),
     //---- Axi4-Stream UDP Metadata -----------
    .soAPP_Udp_Meta_tdata             (ssNTS0_UARS_Udp_Meta_tdata),
    .soAPP_Udp_Meta_tvalid            (ssNTS0_UARS_Udp_Meta_tvalid),
    .soAPP_Udp_Meta_tready            (ssNTS0_UARS_Udp_Meta_tready),
    
    //------------------------------------------------------
    //-- UAIF / UDP Rx Ctrl Interfaces (.i.e NTS-->APP)
    //------------------------------------------------------
    //---- Axi4-Stream UDP Listen Request -----
    .siAPP_Udp_LsnReq_tdata           (ssUARS_NTS0_Udp_LsnReq_tdata),
    .siAPP_Udp_LsnReq_tvalid          (ssUARS_NTS0_Udp_LsnReq_tvalid),
    .siAPP_Udp_LsnReq_tready          (ssUARS_NTS0_Udp_LsnReq_tready),
    //---- Axi4-Stream UDP Listen Reply --------
    .soAPP_Udp_LsnRep_tdata           (ssNTS0_UARS_Udp_LsnRep_tdata),
    .soAPP_Udp_LsnRep_tvalid          (ssNTS0_UARS_Udp_LsnRep_tvalid),
    .soAPP_Udp_LsnRep_tready          (ssNTS0_UARS_Udp_LsnRep_tready),
    //---- Axi4-Stream UDP Close Request -------
    .siAPP_Udp_ClsReq_tdata           (ssUARS_NTS0_Udp_ClsReq_tdata),
    .siAPP_Udp_ClsReq_tvalid          (ssUARS_NTS0_Udp_ClsReq_tvalid),
    .siAPP_Udp_ClsReq_tready          (ssUARS_NTS0_Udp_ClsReq_tready),
    //---- Axi4-Stream UDP Close Reply ---------
    .soAPP_Udp_ClsRep_tdata           (ssNTS0_UARS_Udp_ClsRep_tdata),
    .soAPP_Udp_ClsRep_tvalid          (ssNTS0_UARS_Udp_ClsRep_tvalid),
    .soAPP_Udp_ClsRep_tready          (ssNTS0_UARS_Udp_ClsRep_tready),
  
    //------------------------------------------------------
    //-- TAIF / Tx Data Interfaces (.i.e APP-->NTS)
    //------------------------------------------------------
    //---- Axi4-Stream TCP Data ---------------
    .siAPP_Tcp_Data_tdata             (ssTARS_NTS0_Tcp_Data_tdata),
    .siAPP_Tcp_Data_tkeep             (ssTARS_NTS0_Tcp_Data_tkeep),
    .siAPP_Tcp_Data_tlast             (ssTARS_NTS0_Tcp_Data_tlast),
    .siAPP_Tcp_Data_tvalid            (ssTARS_NTS0_Tcp_Data_tvalid),
    .siAPP_Tcp_Data_tready            (ssTARS_NTS0_Tcp_Data_tready),
    //---- Axi4- Stream TCP Metadata ----------
    .siAPP_Tcp_Meta_tdata             (ssTARS_NTS0_Tcp_Meta_tdata),
    .siAPP_Tcp_Meta_tvalid            (ssTARS_NTS0_Tcp_Meta_tvalid),
    .siAPP_Tcp_Meta_tready            (ssTARS_NTS0_Tcp_Meta_tready),
    //---- Axi4-Stream TCP Data Status --------
    .soAPP_Tcp_DSts_tdata             (ssNTS0_TARS_Tcp_DSts_tdata),
    .soAPP_Tcp_DSts_tvalid            (ssNTS0_TARS_Tcp_DSts_tvalid),
    .soAPP_Tcp_DSts_tready            (ssNTS0_TARS_Tcp_DSts_tready),      
    
     //---------------------------------------------------
      //-- TAIF / Rx Data Interfaces (.i.e NTS-->APP)
     //---------------------------------------------------
     //--  Axi4-Stream TCP Data -----------------------         
     .soAPP_Tcp_Data_tdata            (ssNTS0_TARS_Tcp_Data_tdata),
     .soAPP_Tcp_Data_tkeep            (ssNTS0_TARS_Tcp_Data_tkeep),
     .soAPP_Tcp_Data_tlast            (ssNTS0_TARS_Tcp_Data_tlast),
     .soAPP_Tcp_Data_tvalid           (ssNTS0_TARS_Tcp_Data_tvalid),
     .soAPP_Tcp_Data_tready           (ssNTS0_TARS_Tcp_Data_tready),
     //--  Axi4-Stream TCP Metadata -----------  
     .soAPP_Tcp_Meta_tdata            (ssNTS0_TARS_Tcp_Meta_tdata),
     .soAPP_Tcp_Meta_tvalid           (ssNTS0_TARS_Tcp_Meta_tvalid),
     .soAPP_Tcp_Meta_tready           (ssNTS0_TARS_Tcp_Meta_tready),
      //--  Axi4-Stream TCP Data Notification -
     .soAPP_Tcp_Notif_tdata           (ssNTS0_TARS_Tcp_Notif_tdata),
     .soAPP_Tcp_Notif_tvalid          (ssNTS0_TARS_Tcp_Notif_tvalid),
     .soAPP_Tcp_Notif_tready          (ssNTS0_TARS_Tcp_Notif_tready),
     //-- Stream TCP Data Request --------------
     .siAPP_Tcp_DReq_tdata            (ssTARS_NTS0_Tcp_DReq_tdata),    
     .siAPP_Tcp_DReq_tvalid           (ssTARS_NTS0_Tcp_DReq_tvalid),
     .siAPP_Tcp_DReq_tready           (ssTARS_NTS0_Tcp_DReq_tready),

      //------------------------------------------------------
      //-- TAIF / Tx Ctlr Interfaces (.i.e APP-->NTS)
      //------------------------------------------------------
      //---- Axi4-Stream TCP Open Session Request
      .siAPP_Tcp_OpnReq_tdata         (ssTARS_NTS0_Tcp_OpnReq_tdata),
      .siAPP_Tcp_OpnReq_tvalid        (ssTARS_NTS0_Tcp_OpnReq_tvalid),
      .siAPP_Tcp_OpnReq_tready        (ssTARS_NTS0_Tcp_OpnReq_tready),
      //---- Axi4-Stream TCP Open Session Status 
      .soAPP_Tcp_OpnRep_tdata         (ssNTS0_TARS_Tcp_OpnRep_tdata),
      .soAPP_Tcp_OpnRep_tvalid        (ssNTS0_TARS_Tcp_OpnRep_tvalid),
      .soAPP_Tcp_OpnRep_tready        (ssNTS0_TARS_Tcp_OpnRep_tready),
      //---- Axi4-Stream TCP Close Request ----
      .siAPP_Tcp_ClsReq_tdata         (ssTARS_NTS0_Tcp_ClsReq_tdata),
      .siAPP_Tcp_ClsReq_tvalid        (ssTARS_NTS0_Tcp_ClsReq_tvalid),
      .siAPP_Tcp_ClsReq_tready        (ssTARS_NTS0_Tcp_ClsReq_tready),
    
     //------------------------------------------------------
     //-- TAIF / Rx Ctlr Interfaces (.i.e NTS-->APP)
     //------------------------------------------------------
     //---- Axi4-Stream TCP Listen Request -----
     .siAPP_Tcp_LsnReq_tdata          (ssTARS_NTS0_Tcp_LsnReq_tdata),
     .siAPP_Tcp_LsnReq_tvalid         (ssTARS_NTS0_Tcp_LsnReq_tvalid),
     .siAPP_Tcp_LsnReq_tready         (ssTARS_NTS0_Tcp_LsnReq_tready),
     //---- Axi4-Stream TCP Listen Status ------
     .soAPP_Tcp_LsnAck_tdata          (ssNTS0_TARS_Tcp_LsnAck_tdata),
     .soAPP_Tcp_LsnAck_tvalid         (ssNTS0_TARS_Tcp_LsnAck_tvalid),
     .soAPP_Tcp_LsnAck_tready         (ssNTS0_TARS_Tcp_LsnAck_tready),
    
    //------------------------------------------------------
    //-- MMIO / Interfaces
    //------------------------------------------------------
    .piMMIO_Layer2Rst                 (sMMIO_LayerRst[2]),
    .piMMIO_Layer3Rst                 (sMMIO_LayerRst[3]),
    .piMMIO_Layer4Rst                 (sMMIO_LayerRst[4]),
    .piMMIO_Layer4En                  (sMMIO_LayerEn[4]),
    .piMMIO_MacAddress                (sMMIO_NTS0_MacAddress),
    .piMMIO_IpAddress                 (sMMIO_NTS0_IpAddress),
    .piMMIO_SubNetMask                (sMMIO_NTS0_SubNetMask),
    .piMMIO_GatewayAddr               (sMMIO_NTS0_GatewayAddr),
    .poMMIO_CamReady                  (sNTS0_MMIO_CamReady),      // [TODO-Merge this signal with NtsReady]
    .poMMIO_NtsReady                  (sNTS0_MMIO_NtsReady),

    .poVoid                           ()

  );  // End of NTS0


  //============================================================================
  //  INST: TCP APPLICATION REGISTER SLICE (NTS0<-->[TARS]<-->APP)
  //============================================================================
  TcpApplicationRegisterSlice TARS (
    .piClk                      (sETH0_ShlClk),
    .piRst                      (piTOP_156_25Rst),   // [TODO-Use sMMIO_LayerRst[5])
    //------------------------------------------------------
    //-- APP / Tcp / Tx Data Interfaces (.i.e THIS<-->APP)
    //------------------------------------------------------
    //---- Axi4-Stream TCP Data ---------------
    .siAPP_Tcp_Data_tdata       (siROL_Nts_Tcp_Data_tdata ),
    .siAPP_Tcp_Data_tkeep       (siROL_Nts_Tcp_Data_tkeep ),
    .siAPP_Tcp_Data_tlast       (siROL_Nts_Tcp_Data_tlast ),
    .siAPP_Tcp_Data_tvalid      (siROL_Nts_Tcp_Data_tvalid),
    .siAPP_Tcp_Data_tready      (siROL_Nts_Tcp_Data_tready),
    //---- Axi4-Stream TCP Metadata -----------
    .siAPP_Tcp_Meta_tdata       (siROL_Nts_Tcp_Meta_tdata ),
    .siAPP_Tcp_Meta_tvalid      (siROL_Nts_Tcp_Meta_tvalid),
    .siAPP_Tcp_Meta_tready      (siROL_Nts_Tcp_Meta_tready),
    //---- Axi4-Stream TCP Data Status --------
    .soAPP_Tcp_DSts_tdata       (soROL_Nts_Tcp_DSts_tdata ),
    .soAPP_Tcp_DSts_tvalid      (soROL_Nts_Tcp_DSts_tvalid),
    .soAPP_Tcp_DSts_tready      (soROL_Nts_Tcp_DSts_tready),
     
    //------------------------------------------------------
    //-- APP / Tcp / Rx Data Interfaces (.i.e THIS<-->APP)
    //------------------------------------------------------
    //-- Axi4-Stream TCP Data -----------------
    .soAPP_Tcp_Data_tdata       (soROL_Nts_Tcp_Data_tdata ),
    .soAPP_Tcp_Data_tkeep       (soROL_Nts_Tcp_Data_tkeep ),
    .soAPP_Tcp_Data_tlast       (soROL_Nts_Tcp_Data_tlast ),
    .soAPP_Tcp_Data_tvalid      (soROL_Nts_Tcp_Data_tvalid),
    .soAPP_Tcp_Data_tready      (soROL_Nts_Tcp_Data_tready),
    //--  Axi4-Stream TCP Metadata ------------
    .soAPP_Tcp_Meta_tdata       (soROL_Nts_Tcp_Meta_tdata ),
    .soAPP_Tcp_Meta_tvalid      (soROL_Nts_Tcp_Meta_tvalid),
    .soAPP_Tcp_Meta_tready      (soROL_Nts_Tcp_Meta_tready),
    //--  Axi4-Stream TCP Data Notification ---
    .soAPP_Tcp_Notif_tdata      (soROL_Nts_Tcp_Notif_tdata ), // 7+96
    .soAPP_Tcp_Notif_tvalid     (soROL_Nts_Tcp_Notif_tvalid),
    .soAPP_Tcp_Notif_tready     (soROL_Nts_Tcp_Notif_tready),
     //--  Axi4-Stream TCP Data Request --------
    .siAPP_Tcp_DReq_tdata       (siROL_Nts_Tcp_DReq_tdata ),
    .siAPP_Tcp_DReq_tvalid      (siROL_Nts_Tcp_DReq_tvalid),
    .siAPP_Tcp_DReq_tready      (siROL_Nts_Tcp_DReq_tready),
   
    //------------------------------------------------------
    //-- APP / Tcp / Tx Ctlr Interfaces (.i.e THIS<-->APP)
    //------------------------------------------------------
    //---- Axi4-Stream TCP Open Session Request
    .siAPP_Tcp_OpnReq_tdata     (siROL_Nts_Tcp_OpnReq_tdata ),
    .siAPP_Tcp_OpnReq_tvalid    (siROL_Nts_Tcp_OpnReq_tvalid),
    .siAPP_Tcp_OpnReq_tready    (siROL_Nts_Tcp_OpnReq_tready),
    //---- Axi4-Stream TCP Open Session Reply
    .soAPP_Tcp_OpnRep_tdata     (soROL_Nts_Tcp_OpnRep_tdata ),
    .soAPP_Tcp_OpnRep_tvalid    (soROL_Nts_Tcp_OpnRep_tvalid),
    .soAPP_Tcp_OpnRep_tready    (soROL_Nts_Tcp_OpnRep_tready),
    //---- Axi4-Stream TCP Close Request ------
    .siAPP_Tcp_ClsReq_tdata     (siROL_Nts_Tcp_ClsReq_tdata ), 
    .siAPP_Tcp_ClsReq_tvalid    (siROL_Nts_Tcp_ClsReq_tvalid),
    .siAPP_Tcp_ClsReq_tready    (siROL_Nts_Tcp_ClsReq_tready),
   
    //------------------------------------------------------
    //-- APP / Tcp / Rx Ctlr Interfaces (.i.e THIS<-->APP)
    //------------------------------------------------------
    //----  Axi4-Stream TCP Listen Request ----
    .siAPP_Tcp_LsnReq_tdata     (siROL_Nts_Tcp_LsnReq_tdata ),   
    .siAPP_Tcp_LsnReq_tvalid    (siROL_Nts_Tcp_LsnReq_tvalid),
    .siAPP_Tcp_LsnReq_tready    (siROL_Nts_Tcp_LsnReq_tready),
    //----  Axi4-Stream TCP Listen Ack --------
    .soAPP_Tcp_LsnAck_tdata     (soROL_Nts_Tcp_LsnAck_tdata ),
    .soAPP_Tcp_LsnAck_tvalid    (soROL_Nts_Tcp_LsnAck_tvalid),
    .soAPP_Tcp_LsnAck_tready    (soROL_Nts_Tcp_LsnAck_tready),
    
    //------------------------------------------------------
    //-- NTS / Tcp / Tx Data Interfaces (.i.e NTS<-->THIS)
    //------------------------------------------------------
    //---- Axi4-Stream TCP Data ---------------
    .soNTS_Tcp_Data_tdata       (ssTARS_NTS0_Tcp_Data_tdata ),
    .soNTS_Tcp_Data_tkeep       (ssTARS_NTS0_Tcp_Data_tkeep ),
    .soNTS_Tcp_Data_tlast       (ssTARS_NTS0_Tcp_Data_tlast ),
    .soNTS_Tcp_Data_tvalid      (ssTARS_NTS0_Tcp_Data_tvalid),
    .soNTS_Tcp_Data_tready      (ssTARS_NTS0_Tcp_Data_tready),
    //---- Axi4-Stream TCP Metadata -----------
    .soNTS_Tcp_Meta_tdata       (ssTARS_NTS0_Tcp_Meta_tdata ),
    .soNTS_Tcp_Meta_tvalid      (ssTARS_NTS0_Tcp_Meta_tvalid),
    .soNTS_Tcp_Meta_tready      (ssTARS_NTS0_Tcp_Meta_tready),
    //---- Axi4-Stream TCP Data Status --------
    .siNTS_Tcp_DSts_tdata       (ssNTS0_TARS_Tcp_DSts_tdata  ),
    .siNTS_Tcp_DSts_tvalid      (ssNTS0_TARS_Tcp_DSts_tvalid ),
    .siNTS_Tcp_DSts_tready      (ssNTS0_TARS_Tcp_DSts_tready ),
       
    //------------------------------------------------------
    //-- NTS / Tcp / Rx Data Interfaces (.i.e NTS<-->THIS)
    //------------------------------------------------------
    //-- Axi4-Stream TCP Data -----------------
    .siNTS_Tcp_Data_tdata       (ssNTS0_TARS_Tcp_Data_tdata ),
    .siNTS_Tcp_Data_tkeep       (ssNTS0_TARS_Tcp_Data_tkeep ),
    .siNTS_Tcp_Data_tlast       (ssNTS0_TARS_Tcp_Data_tlast ),
    .siNTS_Tcp_Data_tvalid      (ssNTS0_TARS_Tcp_Data_tvalid),
    .siNTS_Tcp_Data_tready      (ssNTS0_TARS_Tcp_Data_tready),
    //--  Axi4-Stream TCP Metadata ------------
    .siNTS_Tcp_Meta_tdata       (ssNTS0_TARS_Tcp_Meta_tdata ),
    .siNTS_Tcp_Meta_tvalid      (ssNTS0_TARS_Tcp_Meta_tvalid),
    .siNTS_Tcp_Meta_tready      (ssNTS0_TARS_Tcp_Meta_tready),
    //--  Axi4-Stream TCP Data Notification ---
    .siNTS_Tcp_Notif_tdata      (ssNTS0_TARS_Tcp_Notif_tdata ),  // 7+96
    .siNTS_Tcp_Notif_tvalid     (ssNTS0_TARS_Tcp_Notif_tvalid),
    .siNTS_Tcp_Notif_tready     (ssNTS0_TARS_Tcp_Notif_tready),
    //--  Axi4-Stream TCP Data Request --------
    .soNTS_Tcp_DReq_tdata       (ssTARS_NTS0_Tcp_DReq_tdata ),
    .soNTS_Tcp_DReq_tvalid      (ssTARS_NTS0_Tcp_DReq_tvalid),
    .soNTS_Tcp_DReq_tready      (ssTARS_NTS0_Tcp_DReq_tready),
     
    //------------------------------------------------------
    //-- NTS / Tcp / Tx Ctlr Interfaces (.i.e NTS<-->THIS)
    //------------------------------------------------------
    //---- Axi4-Stream TCP Open Session Request
    .soNTS_Tcp_OpnReq_tdata     (ssTARS_NTS0_Tcp_OpnReq_tdata ),
    .soNTS_Tcp_OpnReq_tvalid    (ssTARS_NTS0_Tcp_OpnReq_tvalid),
    .soNTS_Tcp_OpnReq_tready    (ssTARS_NTS0_Tcp_OpnReq_tready),
    //---- Axi4-Stream TCP Open Session Reply
    .siNTS_Tcp_OpnRep_tdata     (ssNTS0_TARS_Tcp_OpnRep_tdata ),
    .siNTS_Tcp_OpnRep_tvalid    (ssNTS0_TARS_Tcp_OpnRep_tvalid),
    .siNTS_Tcp_OpnRep_tready    (ssNTS0_TARS_Tcp_OpnRep_tready),
    //---- Axi4-Stream TCP Close Request ------
    .soNTS_Tcp_ClsReq_tdata     (ssTARS_NTS0_Tcp_ClsReq_tdata ),
    .soNTS_Tcp_ClsReq_tvalid    (ssTARS_NTS0_Tcp_ClsReq_tvalid),
    .soNTS_Tcp_ClsReq_tready    (ssTARS_NTS0_Tcp_ClsReq_tready),
     
    //------------------------------------------------------
    //-- NTS / Tcp / Rx Ctlr Interfaces (.i.e NTS<-->THIS)
    //------------------------------------------------------
    //----  Axi4-Stream TCP Listen Request ----
    .soNTS_Tcp_LsnReq_tdata     (ssTARS_NTS0_Tcp_LsnReq_tdata ),   
    .soNTS_Tcp_LsnReq_tvalid    (ssTARS_NTS0_Tcp_LsnReq_tvalid),
    .soNTS_Tcp_LsnReq_tready    (ssTARS_NTS0_Tcp_LsnReq_tready),
    //----  Axi4-Stream TCP Listen Ack --------
    .siNTS_Tcp_LsnAck_tdata     (ssNTS0_TARS_Tcp_LsnAck_tdata ),
    .siNTS_Tcp_LsnAck_tvalid    (ssNTS0_TARS_Tcp_LsnAck_tvalid),
    .siNTS_Tcp_LsnAck_tready    (ssNTS0_TARS_Tcp_LsnAck_tready)
    
  );

  //============================================================================
  //  INST: UDP APPLICATION REGISTER SLICE (NTS0<-->[UARS]<-->APP)
  //============================================================================
  UdpApplicationRegisterSlice UARS (
    .piClk                    (sETH0_ShlClk),
    .piRst                    (piTOP_156_25Rst),   // [TODO-Use sMMIO_LayerRst[5])
    //------------------------------------------------------
    //-- APP / Udp / Tx Data Interfaces (.i.e APP->UARS)
    //------------------------------------------------------
    //---- Axi4-Stream UDP Data ---------------
    .siAPP_Udp_Data_tdata     (siROL_Nts_Udp_Data_tdata ),
    .siAPP_Udp_Data_tkeep     (siROL_Nts_Udp_Data_tkeep ),
    .siAPP_Udp_Data_tlast     (siROL_Nts_Udp_Data_tlast ),
    .siAPP_Udp_Data_tvalid    (siROL_Nts_Udp_Data_tvalid),
    .siAPP_Udp_Data_tready    (siROL_Nts_Udp_Data_tready),
    //---- Axi4-Stream UDP Metadata -----------
    .siAPP_Udp_Meta_tdata     (siROL_Nts_Udp_Meta_tdata ),
    .siAPP_Udp_Meta_tvalid    (siROL_Nts_Udp_Meta_tvalid),
    .siAPP_Udp_Meta_tready    (siROL_Nts_Udp_Meta_tready),
    //---- Axis4Stream UDP Data Length ---------
    .siAPP_Udp_DLen_tdata     (siROL_Nts_Udp_DLen_tdata ),
    .siAPP_Udp_DLen_tvalid    (siROL_Nts_Udp_DLen_tvalid),
    .siAPP_Udp_DLen_tready    (siROL_Nts_Udp_DLen_tready),
    //------------------------------------------------------
    //-- APP / Udp / Rx Data Interfaces (.i.e UARS-->APP)
    //------------------------------------------------------
    //---- Axi4-Stream UDP Data ---------------
    .soAPP_Udp_Data_tdata     (soROL_Nts_Udp_Data_tdata ),
    .soAPP_Udp_Data_tkeep     (soROL_Nts_Udp_Data_tkeep ),
    .soAPP_Udp_Data_tlast     (soROL_Nts_Udp_Data_tlast ),
    .soAPP_Udp_Data_tvalid    (soROL_Nts_Udp_Data_tvalid),
    .soAPP_Udp_Data_tready    (soROL_Nts_Udp_Data_tready),
    //---- Axi4-Stream UDP Metadata -----------
    .soAPP_Udp_Meta_tdata     (soROL_Nts_Udp_Meta_tdata ),
    .soAPP_Udp_Meta_tvalid    (soROL_Nts_Udp_Meta_tvalid),
    .soAPP_Udp_Meta_tready    (soROL_Nts_Udp_Meta_tready),
    //------------------------------------------------------
    //-- APP / Udp / Rx Ctrl Interfaces (.i.e UARS<-->APP)
    //------------------------------------------------------
    //---- Axi4-Stream UDP Listen Request -----
    .siAPP_Udp_LsnReq_tdata   (siROL_Nts_Udp_LsnReq_tdata ),
    .siAPP_Udp_LsnReq_tvalid  (siROL_Nts_Udp_LsnReq_tvalid),
    .siAPP_Udp_LsnReq_tready  (siROL_Nts_Udp_LsnReq_tready),
    //---- Axi4-Stream UDP Listen Reply --------
    .soAPP_Udp_LsnRep_tdata   (soROL_Nts_Udp_LsnRep_tdata ),
    .soAPP_Udp_LsnRep_tvalid  (soROL_Nts_Udp_LsnRep_tvalid),
    .soAPP_Udp_LsnRep_tready  (soROL_Nts_Udp_LsnRep_tready),
    //---- Axi4-Stream UDP Close Request ------
    .siAPP_Udp_ClsReq_tdata   (siROL_Nts_Udp_ClsReq_tdata ),
    .siAPP_Udp_ClsReq_tvalid  (siROL_Nts_Udp_ClsReq_tvalid),
    .siAPP_Udp_ClsReq_tready  (siROL_Nts_Udp_ClsReq_tready),
    //---- Axis4-Stream UDP Close Reply ---------
    .soAPP_Udp_ClsRep_tdata   (soROL_Nts_Udp_ClsRep_tdata ),
    .soAPP_Udp_ClsRep_tvalid  (soROL_Nts_Udp_ClsRep_tvalid),
    .soAPP_Udp_ClsRep_tready  (soROL_Nts_Udp_ClsRep_tready),
    //------------------------------------------------------
    //-- NTS / Udp / Tx Data Interfaces (.i.e UARS-->NTS)
    //------------------------------------------------------
    //---- Axi4-Stream UDP Data ---------------
    .soNTS_Udp_Data_tdata     (ssUARS_NTS0_Udp_Data_tdata ),
    .soNTS_Udp_Data_tkeep     (ssUARS_NTS0_Udp_Data_tkeep ),
    .soNTS_Udp_Data_tlast     (ssUARS_NTS0_Udp_Data_tlast ),
    .soNTS_Udp_Data_tvalid    (ssUARS_NTS0_Udp_Data_tvalid),
    .soNTS_Udp_Data_tready    (ssUARS_NTS0_Udp_Data_tready),
    //---- Axi4-Stream UDP Metadata -----------
    .soNTS_Udp_Meta_tdata     (ssUARS_NTS0_Udp_Meta_tdata ),
    .soNTS_Udp_Meta_tvalid    (ssUARS_NTS0_Udp_Meta_tvalid),
    .soNTS_Udp_Meta_tready    (ssUARS_NTS0_Udp_Meta_tready),
    //---- Axis4Stream UDP Data Length ---------
    .soNTS_Udp_DLen_tdata     (ssUARS_NTS0_Udp_DLen_tdata ),
    .soNTS_Udp_DLen_tvalid    (ssUARS_NTS0_Udp_DLen_tvalid),
    .soNTS_Udp_DLen_tready    (ssUARS_NTS0_Udp_DLen_tready),  
    //------------------------------------------------------
    //-- NTS / Udp / Rx Data Interfaces (.i.e NTS<-->UARS)
    //------------------------------------------------------
    //---- Axi4-Stream UDP Data ---------------
    .siNTS_Udp_Data_tdata     (ssNTS0_UARS_Udp_Data_tdata ),
    .siNTS_Udp_Data_tkeep     (ssNTS0_UARS_Udp_Data_tkeep ),
    .siNTS_Udp_Data_tlast     (ssNTS0_UARS_Udp_Data_tlast ),
    .siNTS_Udp_Data_tvalid    (ssNTS0_UARS_Udp_Data_tvalid),
    .siNTS_Udp_Data_tready    (ssNTS0_UARS_Udp_Data_tready),
    //---- Axi4-Stream UDP Metadata -----------
    .siNTS_Udp_Meta_tdata     (ssNTS0_UARS_Udp_Meta_tdata ),
    .siNTS_Udp_Meta_tvalid    (ssNTS0_UARS_Udp_Meta_tvalid),
    .siNTS_Udp_Meta_tready    (ssNTS0_UARS_Udp_Meta_tready),
    //------------------------------------------------------
    //-- NTS / Udp / Rx Ctrl Interfaces (.i.e NTS<-->UARS)
    //------------------------------------------------------
    //---- Axi4-Stream UDP Listen Request -----
    .soNTS_Udp_LsnReq_tdata   (ssUARS_NTS0_Udp_LsnReq_tdata ),
    .soNTS_Udp_LsnReq_tvalid  (ssUARS_NTS0_Udp_LsnReq_tvalid),
    .soNTS_Udp_LsnReq_tready  (ssUARS_NTS0_Udp_LsnReq_tready),
    //---- Axi4-Stream UDP Listen Reply --------
    .siNTS_Udp_LsnRep_tdata   (ssNTS0_UARS_Udp_LsnRep_tdata ),
    .siNTS_Udp_LsnRep_tvalid  (ssNTS0_UARS_Udp_LsnRep_tvalid),
    .siNTS_Udp_LsnRep_tready  (ssNTS0_UARS_Udp_LsnRep_tready),
    //---- Axi4-Stream UDP Close Request ------
    .soNTS_Udp_ClsReq_tdata   (ssUARS_NTS0_Udp_ClsReq_tdata ),
    .soNTS_Udp_ClsReq_tvalid  (ssUARS_NTS0_Udp_ClsReq_tvalid),
    .soNTS_Udp_ClsReq_tready  (ssUARS_NTS0_Udp_ClsReq_tready),
    //---- Axi4-Stream UDP Listen Reply --------
    .siNTS_Udp_ClsRep_tdata   (ssNTS0_UARS_Udp_ClsRep_tdata ),
    .siNTS_Udp_ClsRep_tvalid  (ssNTS0_UARS_Udp_ClsRep_tvalid),
    .siNTS_Udp_ClsRep_tready  (ssNTS0_UARS_Udp_ClsRep_tready)
  ); // End-of: UARS

  //============================================================================
  //  INST: SYNCHRONOUS DYNAMIC RANDOM ACCESS MEMORY SUBSYSTEM
  //============================================================================
  MemorySubSystem #(

    "user",     // gSecurityPriviledges
    "user"      // gBitstreamUsage

  ) MEM (

    //------------------------------------------------------
    //-- Global Clock used by the entire SHELL
    //------------------------------------------------------
    .piSHL_Clk                        (sETH0_ShlClk),

    //------------------------------------------------------
    //-- Global Reset used by the entire SHELL
    //------------------------------------------------------
    .piSHL_Rst                        (sETH0_ShlRst),

    //------------------------------------------------------
    //-- Alternate System Reset
    //------------------------------------------------------
    .piMMIO_Rst                       (sMMIO_LayerRst[1]),  // [FIXME]

    //------------------------------------------------------
    //-- DDR4 Reference Memory Clocks
    //------------------------------------------------------
    .piCLKT_Mem0Clk_n                 (piCLKT_Mem0Clk_n),
    .piCLKT_Mem0Clk_p                 (piCLKT_Mem0Clk_p),
    .piCLKT_Mem1Clk_n                 (piCLKT_Mem1Clk_n),
    .piCLKT_Mem1Clk_p                 (piCLKT_Mem1Clk_p),

    //------------------------------------------------------ 
    //-- MMIO / Status Interface
    //------------------------------------------------------
    .poMMIO_Mc0_InitCalComplete       (sMEM_MMIO_Mc0InitCalComplete),
    .poMMIO_Mc1_InitCalComplete       (sMEM_MMIO_Mc1InitCalComplete),

    //------------------------------------------------------
    //-- NTS / Mem / TxP Interface
    //------------------------------------------------------
    //-- Transmit Path / S2MM-AXIS ---------------
    //---- Stream Read Command ---------------
    .siNTS_Mem_TxP_RdCmd_tdata        (ssNTS0_MEM_TxP_RdCmd_tdata),
    .siNTS_Mem_TxP_RdCmd_tvalid       (ssNTS0_MEM_TxP_RdCmd_tvalid),
    .siNTS_Mem_TxP_RdCmd_tready       (ssNTS0_MEM_TxP_RdCmd_tready),
    //---- Stream Read Status ----------------
    .soNTS_Mem_TxP_RdSts_tdata        (ssMEM_NTS0_TxP_RdSts_tdata),
    .soNTS_Mem_TxP_RdSts_tvalid       (ssMEM_NTS0_TxP_RdSts_tvalid),
    .soNTS_Mem_TxP_RdSts_tready       (ssMEM_NTS0_TxP_RdSts_tready),
    //---- Stream Data Output Channel --------
    .soNTS_Mem_TxP_Read_tdata         (ssMEM_NTS0_TxP_Read_tdata),
    .soNTS_Mem_TxP_Read_tkeep         (ssMEM_NTS0_TxP_Read_tkeep),
    .soNTS_Mem_TxP_Read_tlast         (ssMEM_NTS0_TxP_Read_tlast),
    .soNTS_Mem_TxP_Read_tvalid        (ssMEM_NTS0_TxP_Read_tvalid),
    .soNTS_Mem_TxP_Read_tready        (ssMEM_NTS0_TxP_Read_tready),
    //---- Stream Write Command --------------
    .siNTS_Mem_TxP_WrCmd_tdata        (ssNTS0_MEM_TxP_WrCmd_tdata),
    .siNTS_Mem_TxP_WrCmd_tvalid       (ssNTS0_MEM_TxP_WrCmd_tvalid),
    .siNTS_Mem_TxP_WrCmd_tready       (ssNTS0_MEM_TxP_WrCmd_tready),
    //---- Stream Write Status --------------
    .soNTS_Mem_TxP_WrSts_tdata        (ssMEM_NTS0_TxP_WrSts_tdata),
    .soNTS_Mem_TxP_WrSts_tvalid       (ssMEM_NTS0_TxP_WrSts_tvalid),
    .soNTS_Mem_TxP_WrSts_tready       (ssMEM_NTS0_TxP_WrSts_tready),
    //---- Stream Data Input Channel ---------
    .siNTS_Mem_TxP_Write_tdata        (ssNTS0_MEM_TxP_Write_tdata),
    .siNTS_Mem_TxP_Write_tkeep        (ssNTS0_MEM_TxP_Write_tkeep),
    .siNTS_Mem_TxP_Write_tlast        (ssNTS0_MEM_TxP_Write_tlast),
    .siNTS_Mem_TxP_Write_tvalid       (ssNTS0_MEM_TxP_Write_tvalid),
    .siNTS_Mem_TxP_Write_tready       (ssNTS0_MEM_TxP_Write_tready),

    //------------------------------------------------------
    //-- NTS / Mem / Rx Interface
    //------------------------------------------------------
    //-- Receive Path  / S2MM-AXIS -----------------
    //---- Stream Read Command ---------------
    .siNTS_Mem_RxP_RdCmd_tdata        (ssNTS0_MEM_RxP_RdCmd_tdata),
    .siNTS_Mem_RxP_RdCmd_tvalid       (ssNTS0_MEM_RxP_RdCmd_tvalid),
    .siNTS_Mem_RxP_RdCmd_tready       (ssNTS0_MEM_RxP_RdCmd_tready),
    //---- Stream Read Status ----------------
    .soNTS_Mem_RxP_RdSts_tdata        (ssMEM_NTS0_RxP_RdSts_tdata),
    .soNTS_Mem_RxP_RdSts_tvalid       (ssMEM_NTS0_RxP_RdSts_tvalid),
    .soNTS_Mem_RxP_RdSts_tready       (ssMEM_NTS0_RxP_RdSts_tready),
    //---- Stream Data Output Channel --------
    .soNTS_Mem_RxP_Read_tdata         (ssMEM_NTS0_RxP_Read_tdata),
    .soNTS_Mem_RxP_Read_tkeep         (ssMEM_NTS0_RxP_Read_tkeep),
    .soNTS_Mem_RxP_Read_tlast         (ssMEM_NTS0_RxP_Read_tlast),
    .soNTS_Mem_RxP_Read_tvalid        (ssMEM_NTS0_RxP_Read_tvalid),
    .soNTS_Mem_RxP_Read_tready        (ssMEM_NTS0_RxP_Read_tready),
    //---- Stream Write Command --------------
    .siNTS_Mem_RxP_WrCmd_tdata        (ssNTS0_MEM_RxP_WrCmd_tdata),
    .siNTS_Mem_RxP_WrCmd_tvalid       (ssNTS0_MEM_RxP_WrCmd_tvalid),
    .siNTS_Mem_RxP_WrCmd_tready       (ssNTS0_MEM_RxP_WrCmd_tready),
    //---- Stream Write Status ---------------
    .soNTS_Mem_RxP_WrSts_tdata        (ssMEM_NTS0_RxP_WrSts_tdata),
    .soNTS_Mem_RxP_WrSts_tvalid       (ssMEM_NTS0_RxP_WrSts_tvalid),
    .soNTS_Mem_RxP_WrSts_tready       (ssMEM_NTS0_RxP_WrSts_tready),
    //---- Stream Data Input Channel ---------
    .siNTS_Mem_RxP_Write_tdata        (ssNTS0_MEM_RxP_Write_tdata),
    .siNTS_Mem_RxP_Write_tkeep        (ssNTS0_MEM_RxP_Write_tkeep),
    .siNTS_Mem_RxP_Write_tlast        (ssNTS0_MEM_RxP_Write_tlast),
    .siNTS_Mem_RxP_Write_tvalid       (ssNTS0_MEM_RxP_Write_tvalid),
    .siNTS_Mem_RxP_Write_tready       (ssNTS0_MEM_RxP_Write_tready),  

    //------------------------------------------------------
    // -- Physical DDR4 Interface #0
    //------------------------------------------------------
    .pioDDR_Mem_Mc0_DmDbi_n           (pioDDR4_Mem_Mc0_DmDbi_n),
    .pioDDR_Mem_Mc0_Dq                (pioDDR4_Mem_Mc0_Dq),
    .pioDDR_Mem_Mc0_Dqs_n             (pioDDR4_Mem_Mc0_Dqs_n),
    .pioDDR_Mem_Mc0_Dqs_p             (pioDDR4_Mem_Mc0_Dqs_p),    
    .poDDR4_Mem_Mc0_Act_n             (poDDR4_Mem_Mc0_Act_n),
    .poDDR4_Mem_Mc0_Adr               (poDDR4_Mem_Mc0_Adr),
    .poDDR4_Mem_Mc0_Ba                (poDDR4_Mem_Mc0_Ba),
    .poDDR4_Mem_Mc0_Bg                (poDDR4_Mem_Mc0_Bg),
    .poDDR4_Mem_Mc0_Cke               (poDDR4_Mem_Mc0_Cke),
    .poDDR4_Mem_Mc0_Odt               (poDDR4_Mem_Mc0_Odt),
    .poDDR4_Mem_Mc0_Cs_n              (poDDR4_Mem_Mc0_Cs_n),
    .poDDR4_Mem_Mc0_Ck_n              (poDDR4_Mem_Mc0_Ck_n),
    .poDDR4_Mem_Mc0_Ck_p              (poDDR4_Mem_Mc0_Ck_p),
    .poDDR4_Mem_Mc0_Reset_n           (poDDR4_Mem_Mc0_Reset_n),

    //------------------------------------------------------
    //-- ROLE / Mem / Mp0 Interface
    //------------------------------------------------------
    //-- Memory Port #0 / S2MM-AXIS ------------------   
    //---- Stream Read Command ---------------
    .siROL_Mem_Mp0_RdCmd_tdata        (siROL_Mem_Mp0_RdCmd_tdata),
    .siROL_Mem_Mp0_RdCmd_tvalid       (siROL_Mem_Mp0_RdCmd_tvalid),
    .siROL_Mem_Mp0_RdCmd_tready       (siROL_Mem_Mp0_RdCmd_tready),
    //---- Stream Read Status ----------------
    .soROL_Mem_Mp0_RdSts_tdata        (soROL_Mem_Mp0_RdSts_tdata),
    .soROL_Mem_Mp0_RdSts_tvalid       (soROL_Mem_Mp0_RdSts_tvalid),
    .soROL_Mem_Mp0_RdSts_tready       (soROL_Mem_Mp0_RdSts_tready),
    //---- Stream Data Output Channel --------
    .soROL_Mem_Mp0_Read_tdata         (soROL_Mem_Mp0_Read_tdata),
    .soROL_Mem_Mp0_Read_tkeep         (soROL_Mem_Mp0_Read_tkeep),
    .soROL_Mem_Mp0_Read_tlast         (soROL_Mem_Mp0_Read_tlast),
    .soROL_Mem_Mp0_Read_tvalid        (soROL_Mem_Mp0_Read_tvalid),
    .soROL_Mem_Mp0_Read_tready        (soROL_Mem_Mp0_Read_tready),
    //---- Stream Write Command --------------
    .siROL_Mem_Mp0_WrCmd_tdata        (siROL_Mem_Mp0_WrCmd_tdata),
    .siROL_Mem_Mp0_WrCmd_tvalid       (siROL_Mem_Mp0_WrCmd_tvalid),
    .siROL_Mem_Mp0_WrCmd_tready       (siROL_Mem_Mp0_WrCmd_tready),
    //---- Stream Write Status ---------------
    .soROL_Mem_Mp0_WrSts_tdata        (soROL_Mem_Mp0_WrSts_tdata),
    .soROL_Mem_Mp0_WrSts_tvalid       (soROL_Mem_Mp0_WrSts_tvalid),
    .soROL_Mem_Mp0_WrSts_tready       (soROL_Mem_Mp0_WrSts_tready),
    //---- Stream Data Input Channel ---------
    .siROL_Mem_Mp0_Write_tdata        (siROL_Mem_Mp0_Write_tdata),
    .siROL_Mem_Mp0_Write_tkeep        (siROL_Mem_Mp0_Write_tkeep),
    .siROL_Mem_Mp0_Write_tlast        (siROL_Mem_Mp0_Write_tlast),
    .siROL_Mem_Mp0_Write_tvalid       (siROL_Mem_Mp0_Write_tvalid),
    .siROL_Mem_Mp0_Write_tready       (siROL_Mem_Mp0_Write_tready),

    //------------------------------------------------------
    //-- ROLE / Mem / Mp1 Interface
    //------------------------------------------------------
    .miROL_Mem_Mp1_AWID               (miROL_Mem_Mp1_AWID   ),
    .miROL_Mem_Mp1_AWADDR             (miROL_Mem_Mp1_AWADDR ),
    .miROL_Mem_Mp1_AWLEN              (miROL_Mem_Mp1_AWLEN  ),
    .miROL_Mem_Mp1_AWSIZE             (miROL_Mem_Mp1_AWSIZE ),
    .miROL_Mem_Mp1_AWBURST            (miROL_Mem_Mp1_AWBURST),
    .miROL_Mem_Mp1_AWVALID            (miROL_Mem_Mp1_AWVALID),
    .miROL_Mem_Mp1_AWREADY            (miROL_Mem_Mp1_AWREADY),
    .miROL_Mem_Mp1_WDATA              (miROL_Mem_Mp1_WDATA  ),
    .miROL_Mem_Mp1_WSTRB              (miROL_Mem_Mp1_WSTRB  ),
    .miROL_Mem_Mp1_WLAST              (miROL_Mem_Mp1_WLAST  ),
    .miROL_Mem_Mp1_WVALID             (miROL_Mem_Mp1_WVALID ),
    .miROL_Mem_Mp1_WREADY             (miROL_Mem_Mp1_WREADY ),
    .miROL_Mem_Mp1_BID                (miROL_Mem_Mp1_BID    ),
    .miROL_Mem_Mp1_BRESP              (miROL_Mem_Mp1_BRESP  ),
    .miROL_Mem_Mp1_BVALID             (miROL_Mem_Mp1_BVALID ),
    .miROL_Mem_Mp1_BREADY             (miROL_Mem_Mp1_BREADY ),
    .miROL_Mem_Mp1_ARID               (miROL_Mem_Mp1_ARID   ),
    .miROL_Mem_Mp1_ARADDR             (miROL_Mem_Mp1_ARADDR ),
    .miROL_Mem_Mp1_ARLEN              (miROL_Mem_Mp1_ARLEN  ),
    .miROL_Mem_Mp1_ARSIZE             (miROL_Mem_Mp1_ARSIZE ),
    .miROL_Mem_Mp1_ARBURST            (miROL_Mem_Mp1_ARBURST),
    .miROL_Mem_Mp1_ARVALID            (miROL_Mem_Mp1_ARVALID),
    .miROL_Mem_Mp1_ARREADY            (miROL_Mem_Mp1_ARREADY),
    .miROL_Mem_Mp1_RID                (miROL_Mem_Mp1_RID    ),
    .miROL_Mem_Mp1_RDATA              (miROL_Mem_Mp1_RDATA  ),
    .miROL_Mem_Mp1_RRESP              (miROL_Mem_Mp1_RRESP  ),
    .miROL_Mem_Mp1_RLAST              (miROL_Mem_Mp1_RLAST  ),
    .miROL_Mem_Mp1_RVALID             (miROL_Mem_Mp1_RVALID ),
    .miROL_Mem_Mp1_RREADY             (miROL_Mem_Mp1_RREADY ),

    //------------------------------------------------------
    // -- Physical DDR4 Interface #1
    //------------------------------------------------------
    .pioDDR_Mem_Mc1_DmDbi_n           (pioDDR4_Mem_Mc1_DmDbi_n),
    .pioDDR_Mem_Mc1_Dq                (pioDDR4_Mem_Mc1_Dq),
    .pioDDR_Mem_Mc1_Dqs_n             (pioDDR4_Mem_Mc1_Dqs_n),
    .pioDDR_Mem_Mc1_Dqs_p             (pioDDR4_Mem_Mc1_Dqs_p),
    .poDDR4_Mem_Mc1_Act_n             (poDDR4_Mem_Mc1_Act_n),
    .poDDR4_Mem_Mc1_Adr               (poDDR4_Mem_Mc1_Adr),
    .poDDR4_Mem_Mc1_Ba                (poDDR4_Mem_Mc1_Ba),
    .poDDR4_Mem_Mc1_Bg                (poDDR4_Mem_Mc1_Bg),
    .poDDR4_Mem_Mc1_Cke               (poDDR4_Mem_Mc1_Cke),
    .poDDR4_Mem_Mc1_Odt               (poDDR4_Mem_Mc1_Odt),
    .poDDR4_Mem_Mc1_Cs_n              (poDDR4_Mem_Mc1_Cs_n),
    .poDDR4_Mem_Mc1_Ck_n              (poDDR4_Mem_Mc1_Ck_n),
    .poDDR4_Mem_Mc1_Ck_p              (poDDR4_Mem_Mc1_Ck_p),
    .poDDR4_Mem_Mc1_Reset_n           (poDDR4_Mem_Mc1_Reset_n),

    .poVoid                           ()

  );  // End of MEM
  
    
  //===========================================================================
  //==  INST: METASTABILITY HARDENED BLOCK FOR THE SHELL RESET (Active high)
  //==    [INFO] Note that we instantiate 2 or 3 library primitives rather than
  //==      a Verilog process because it makes it easier to apply the 
  //==      "ASYNC_REG" property to those instances.
  //===========================================================================
  HARD_SYNC #(
    .INIT             (1'b0), // Initial values, 1'b0, 1'b1
    .IS_CLK_INVERTED  (1'b0), // Programmable inversion on CLK input
    .LATENCY          (3)     // 2-3
  ) META_RST (
    .CLK  (sETH0_ShlClk),                             // 1-bit input:  Clock
    .DIN  (piTOP_156_25Rst | ~sETH0_CoreResetDone),   // 1-bit input:  Data
    .DOUT (sETH0_ShlRst)                              // 1-bit output: Data
  );


  //============================================================================
  //  PROC: BINARY COUNTER
  //============================================================================
  localparam cCntWidth = 30;
  reg [cCntWidth-1:0]   sBinCnt = {cCntWidth{1'b0}};

  always @(posedge sETH0_ShlClk)
    sBinCnt <= sBinCnt + 1'b1;  


  //============================================================================
  //  PROC: HEART_BEAT
  //----------------------------------------------------------------------------
  //    Generates a heart beat that encodes the status of the major IP cores in
  //    the following blinking sequence (see yellow LED near top edge coonector):
  //    
  //      sBinCnt[26] | 0 1 0 1|0 1|0 1|0 1|0 1|0 1|0 1|  --> ~1 Hz   
  //      sBinCnt[27] | 0 0 1 1|0 0|1 1|0 0|1 1|0 0|1 1|  
  //      sBinCnt[28] | 0 0 0 0|1 1|1 1|0 0|0 0|1 1|1 1|
  //      sBinCnt[29] | 0 0 0 0|0 0|0 0|1 1|1 1|1 1|1 1|
  //      sMc0_Ready  | X X X X|X 1|X X|X X|X X|X X|X X|
  //      sMc1_Ready  | X X X X|X X|X 1|X X|X X|X X|X X|
  //      sETH0_Ready | X X X X|X X|X X|X 1|X X|X X|X X|
  //      ------------+--------+---+---+---+---+---|---+
  //   sLed_HeartBeat | 0 0 1 1|0 1|0 1|0 1|0 0|0 0|0 0|
  //
  //============================================================================
  reg   sLed_HeartBeat;

  wire  sETH0_Ready;
  assign sETH0_Ready = sETH0_MMIO_CoreReady;

  wire sMc0_Ready;
  wire sMc1_Ready;
  assign sMc0_Ready = sMEM_MMIO_Mc0InitCalComplete;
  assign sMc1_Ready = sMEM_MMIO_Mc1InitCalComplete;

  always @(posedge sETH0_ShlClk)
    sLed_HeartBeat <= (!sBinCnt[29] && !sBinCnt[28])                                              ||  // Start bit
                      (!sBinCnt[29] &&  sBinCnt[28] && !sBinCnt[27] && sBinCnt[26] & sMc0_Ready)  ||  // Memory channel 0
                      (!sBinCnt[29] &&  sBinCnt[28] &&  sBinCnt[27] && sBinCnt[26] & sMc1_Ready)  ||  // Memory channel 1
                      ( sBinCnt[29] && !sBinCnt[28] && !sBinCnt[27] && sBinCnt[26] & sETH0_Ready);    // Ethernet MAC 0

  assign poLED_HeartBeat_n = ~sLed_HeartBeat; // LED is active low  


  //============================================================================
  //  COMB: CONTINUOUS OUTPUT PORT ASSIGNMENTS
  //============================================================================
  assign poROL_156_25Clk   = sETH0_ShlClk;
  assign poROL_156_25Rst   = sETH0_ShlRst;
  assign poROL_Mmio_Ly7Rst = sMMIO_LayerRst[7];
  assign poROL_Mmio_Ly7En  = sMMIO_LayerEn[7];

endmodule<|MERGE_RESOLUTION|>--- conflicted
+++ resolved
@@ -312,37 +312,6 @@
   //------------------------------------------------------
   //-- ROLE / Mem / Mp1 Interface
   //------------------------------------------------------
-<<<<<<< HEAD
-  //-- Memory Port #1 / S2MM-AXIS ------------------
-  //---- Axi4-Stream Read Command -----
-  input  [ 79:0]  siROL_Mem_Mp1_RdCmd_tdata,
-  input           siROL_Mem_Mp1_RdCmd_tvalid,
-  output          siROL_Mem_Mp1_RdCmd_tready,
-  //---- Axi4-Stream Read Status ------
-  output [  7:0]  soROL_Mem_Mp1_RdSts_tdata,
-  output          soROL_Mem_Mp1_RdSts_tvalid,
-  input           soROL_Mem_Mp1_RdSts_tready,
-  //---- Axi4-Stream Data Output Channel
-  output [511:0]  soROL_Mem_Mp1_Read_tdata,
-  output [ 63:0]  soROL_Mem_Mp1_Read_tkeep,
-  output          soROL_Mem_Mp1_Read_tlast,
-  output          soROL_Mem_Mp1_Read_tvalid,
-  input           soROL_Mem_Mp1_Read_tready,
-  //---- Axi4-Stream Write Command ----
-  input  [ 79:0]  siROL_Mem_Mp1_WrCmd_tdata,
-  input           siROL_Mem_Mp1_WrCmd_tvalid,
-  output          siROL_Mem_Mp1_WrCmd_tready,
-  //---- Axi4-Stream Write Status -----
-  output          soROL_Mem_Mp1_WrSts_tvalid,
-  output [  7:0]  soROL_Mem_Mp1_WrSts_tdata,
-  input           soROL_Mem_Mp1_WrSts_tready,
-  //---- Axi4-Stream Data Input Channel
-  input  [511:0]  siROL_Mem_Mp1_Write_tdata,
-  input  [ 63:0]  siROL_Mem_Mp1_Write_tkeep,
-  input           siROL_Mem_Mp1_Write_tlast,
-  input           siROL_Mem_Mp1_Write_tvalid,
-  output          siROL_Mem_Mp1_Write_tready,
-=======
   input  [  3: 0]  miROL_Mem_Mp1_AWID,
   input  [ 32: 0]  miROL_Mem_Mp1_AWADDR,
   input  [  7: 0]  miROL_Mem_Mp1_AWLEN,
@@ -372,7 +341,6 @@
   output           miROL_Mem_Mp1_RLAST,
   output           miROL_Mem_Mp1_RVALID,
   input            miROL_Mem_Mp1_RREADY,
->>>>>>> e54f308c
   
   //--------------------------------------------------------
   //-- ROLE / Mmio / AppFlash Interface
