--- conflicted
+++ resolved
@@ -1,1203 +1,1151 @@
-# *****************************************************************************
-# *                            cloudFPGA
-# *            All rights reserved -- Property of IBM
-# *----------------------------------------------------------------------------
-# * Created : Feb 7 2018
-# * Authors : Francois Abel
-# * 
-# * Description : A Tcl script to generate the HLS-based IP cores instanciated 
-# *   by the SHELL of the FMKU60 as well as the cores created from the Vivado  
-# *   repository of the Xilinx-IP catalog.
-# * 
-# * Synopsis : vivado -mode batch -source <this_file> -notrace
-# *                             [ -log    <log_file_name>        ]
-# *                             [ -help                          ]
-# *                             [ -tclargs <myscript_arguments>  ]
-# * 
-# * Warning : All arguments before the '-tclargs' are arugments to the Vivado 
-# *   invocation (e.g. -mode, -source, -log and -tclargs itself). All options
-# *   after the '-tclargs' are TCL arguments to this script. Enter the following
-# *   command to get the list of supported TCL arguments:
-# *     vivado -mode batch -source <this_file> -notrace -tclargs -help
-# * 
-# * Return: 0 if OK, otherwise the number of errors which corresponds to the 
-# *   number of IPs that failed to be generated. 
-# * 
-# * Reference documents:
-# *  - UG896 / Ch.3 / Using Manage IP Projects.
-# *  - UG896 / Ch.2 / IP Basics.
-# *  - UG896 / Ch.6 / Tcl Commands for Common IP Operations.
-# *
-# ******************************************************************************
-
-package require cmdline
-
-## Set the Global Settings used by the SHELL Project
-##-------------------------------------------------------------------------------
-#if { ! [ info exists ipXprDir ] && ! [ info exists ipXprName ] } {
-#    # Expect to be in the TCL directory and source the TCL settings file 
-#    source xpr_settings.tcl
-#}
-
-set ipXprDir     ${ipDir}/managed_ip_project
-set ipXprName    "managed_ip_project"
-set ipXprFile    [file join ${ipXprDir} ${ipXprName}.xpr ]
-
-# Set the Local Settings used by this Script
-#-------------------------------------------------------------------------------
-set nrGenIPs         0
-set nrErrors         0
-
-set dbgLvl_1         1
-set dbgLvl_2         2
-set dbgLvl_3         3
-
-
-#-------------------------------------------------------------------------------
-# my_clean_ip_dir ${ipModName}
-#  A procedure that deletes the previous IP directory (if exists).
-#  :param ipModName the name of the IP module to clean.
-#  :return 0 if OK
-#-------------------------------------------------------------------------------
-proc my_clean_ip_dir { ipModName } {
-
-     ## STEP-1: Open the project if it is not yet open.
-    if { [ catch { current_project } rc ] } {
-        my_warn "Project \'${rc}\' is not opened. Openning now!"
-        open_project ${::ipXprFile}
-    }
-
-    ## STEP-2: Check if a FileSet is already in use in the project.
-    set filesets [ get_filesets ]
-    foreach fileset $filesets {
-        if [ string match "${::ipDir}/${ipModName}/${ipModName}.xci" ${fileset} ] {
-            my_dbg_trace "An IP with name \'${ipModName}\' already exists and will be removed from the project \'${::ipXprName} !" ${::dbgLvl_1}
-            remove_files -fileset ${ipModName} ${fileset}
-            break
-        }        
-    }
-
-    ## STEP-3: Check for possible dangling files (may happen after IP flow got broken)
-    set files [get_files]
-    foreach file $files {
-        if [ string match "${::ipDir}/${ipModName}/${ipModName}.xci" ${file} ] {
-            my_dbg_trace "A dangling IP file \'${ipModName}\' already exists and will be removed from the project \'${::ipXprName} !" ${::dbgLvl_1}
-            remove_files ${ipModName} ${file}
-            break
-        }        
-    }
-
-    ## STEP-4: Delete related previous files and directories from the disk
-    file delete -force ${::ipDir}/ip_user_files/ip/${ipModName}
-    file delete -force ${::ipDir}/ip_user_files/sim_scripts/${ipModName}
-
-    file delete -force  ${::ipDir}/${ipModName}
-
-    return ${::OK}
-}
-
-
-#-------------------------------------------------------------------------------
-# my_create_ip ${ipModName ipDir ipVendor ipLibrary ipName ipVersion ipCfgList}
-#  A procedure that automates the creation and the customizationof of an IP.
-#  :param ipModName the name of the IP module to create (as a string).
-#  :param ipDir     the directory path for remote IP to be created and
-#                     managed outside of the project (as a string).
-#  :param ipVendor  the IP vendor name (as a string).
-#  :param ipLibrary the IP library name (as a string).
-#  :param ipName    the IP name (as a string").
-#  :param ipVersion the IP version (as a string).
-#  :param ipCfgList a list of name/value pairs of properties to set.
-#  :return 0 if OK
-#-------------------------------------------------------------------------------
-proc my_customize_ip {ipModName ipDir ipVendor ipLibrary ipName ipVersion ipCfgList} {
-
-    if { ${::gTargetIpCore} ne ${ipModName} && ${::gTargetIpCore} ne "all" } {
-        # Skip the creation and customization this IP module
-        my_dbg_trace "Skipping Module ${ipModName}" ${::dbgLvl_1}
-        return ${::OK} 
-    } else {
-        set ::nrGenIPs [ expr { ${::nrGenIPs} + 1 } ]
-    }
-    
-    set title "##  Creating IP Module: ${ipModName} "
-    while { [ string length $title ] < 80 } {
-        append title "#"
-    }
-    my_puts "${title}"
-    my_puts " (in remote directory: ${ipDir})"
-    my_puts "    ipName    = ${ipName}"
-    my_puts "    ipVendor  = ${ipVendor}"
-    my_puts "    ipLibrary = ${ipLibrary}"
-    my_puts "    ipVersion = ${ipVersion}"
-    my_puts "    ipCfgList = ${ipCfgList}"
-
-    set rc [ my_clean_ip_dir "${ipModName}" ]
-
-    my_dbg_trace "Done with \'my_clean_ip\' (RC=${rc})." ${::dbgLvl_1}
-
-    # Note-1: A typical 'create_ip" command looks like the following:
-    #   "create_ip -name axis_register_slice -vendor xilinx.com -library ip \
-    #              -version 1.1 -module_name ${ipModName} -dir ${ipDir}"
-    #
-    # Note-2: Intercepting errors from 'create_ip' with 'catch' does not work for me.
-    #   Therefore, I decided to use the '-quiet' option which execute the command quietly,
-    #   returning no messages from the command and always returning 'TCL_OK' regardless of
-    #   any errors encountered during execution.
-    if { [ catch { create_ip -name ${ipName} -vendor ${ipVendor} -library ${ipLibrary} \
-                       -version ${ipVersion} -module_name ${ipModName} -dir ${ipDir} -quiet } errMsg ] } {
-        puts "ERROR_MSG = " ${errMsg}
-        my_err_puts "## The TCL command \'create_ip\' failed (Error message = ${errMsg}"
-        return  ${::KO}
-    }
-
-    my_dbg_trace "Done with \'create_ip\' (errMsg=${errMsg})." ${::dbgLvl_1}
-
-    if { ! [ string match ${ipModName}  [ get_ips ${ipModName} ] ] } {
-        # The returned list does not match expected value. IP was not created.
-        my_err_puts "## Failed to create IP \'${ipModName}\'."
-        my_puts ""
-        return  ${::KO}
-    }
-
-    # Note: A typical 'set_property' command looks like the following:
-    #   "set_property -dict [ list CONFIG.TDATA_NUM_BYTES {8} \
-    #                              CONFIG.HAS_TKEEP {1}       \
-    #                              CONFIG.HAS_TLAST {1} ] [ get_ips ${ipModName} ] 
-    if { [llength ${ipCfgList} ] != 0 } {
-        set_property -dict ${ipCfgList} [ get_ips ${ipModName} ]
-        my_dbg_trace "Done with \'set_property\'." ${::dbgLvl_1}
-    } else {
-        my_dbg_trace "There is no \'set_property\' to be done." ${::dbgLvl_2}
-    }
-
-    generate_target {instantiation_template} \
-        [ get_files ${ipDir}/${ipModName}/${ipModName}.xci ]
-    my_dbg_trace "Done with \'generate_target\'." ${::dbgLvl_1}
-
-    update_compile_order -fileset sources_1
-
-    generate_target all [ get_files ${ipDir}/${ipModName}/${ipModName}.xci ]
-    my_dbg_trace "Done with \'generate_target all\'." ${::dbgLvl_1}
-
-    catch { config_ip_cache -export [ get_ips -all ${ipModName} ] }
-
-    export_ip_user_files -of_objects \
-        [ get_files ${ipDir}/${ipModName}/${ipModName}.xci ] -no_script -sync -force -quiet
-    my_dbg_trace "Done with \'export_ip_user_files\'." ${::dbgLvl_1}
-
-    create_ip_run [ get_files -of_objects \
-                        [ get_fileset sources_1 ] ${ipDir}/${ipModName}/${ipModName}.xci ]
-    my_dbg_trace "Done with \'create_ip_run\'." ${::dbgLvl_1}
-
-    puts "## Done with IP \'${ipModName}\' creation and customization. \n"
-    return ${::OK}
-
-}
-
-
-
-################################################################################
-#                                                                              #
-#                        *     *                                               #
-#                        **   **    **       *    *    *                       #
-#                        * * * *   *  *      *    **   *                       #
-#                        *  *  *  *    *     *    * *  *                       #
-#                        *     *  ******     *    *  * *                       #
-#                        *     *  *    *     *    *   **                       #
-#                        *     *  *    *     *    *    *                       #
-#                                                                              #
-################################################################################
-
-# By default, create all the IP cores 
-set gTargetIpCore "all"   
-
-#-------------------------------------------------------------------------------
-# Parsing of the Command Line
-#  Note: All the strings after the '-tclargs' option are considered as TCL
-#        arguments to this script and are passed on to TCL 'argc' and 'argv'.
-#-------------------------------------------------------------------------------
-if { $argc > 0 } {
-    my_dbg_trace "There are [ llength $argv ] TCL arguments to this script." ${dbgLvl_1}
-    set i 0
-    foreach arg $argv {
-        my_dbg_trace "  argv\[$i\] = $arg " ${dbgLvl_2}
-        set i [ expr { ${i} + 1 } ]
-    }
-    # Step-1: Processing of '$argv' using the 'cmdline' package
-    set options {
-        { ipModuleName.arg "all"  "The module name of the IP to create." }
-        { ipList                  "Display the list of IP modules names." }
-    }
-    set usage "\nUSAGE: vivado -mode batch -source ${argv0} -notrace -tclargs \[OPTIONS] \nOPTIONS:"
-    
-    array set kvList [ cmdline::getoptions argv ${options} ${usage} ]
-    
-    # Process the arguments
-    foreach { key value } [ array get kvList ] {
-        my_dbg_trace "KEY = ${key} | VALUE = ${value}" ${dbgLvl_2}
-        if { ${key} eq "ipModuleName" && ${value} ne "all" } {
-            set gTargetIpCore ${value}
-            my_dbg_trace "Setting gTargetIpCore to \'${gTargetIpCore}\' " ${dbgLvl_1}
-            break;
-        } 
-        if { ${key} eq "ipList" && ${value} eq 1} {
-            my_puts "IP MODULE NAMES THAT CAN GENERATED BY THIS SCRIPT:"
-            set thisScript [ open ${argv0} ]
-            set lines [ split [ read $thisScript ] \n ]
-            foreach line ${lines} {
-                if { [ string match "set*ipModName*" ${line} ] } {
-                    if {  [ llength [ split ${line} ] ] == 3  } {
-                        if { [ lindex [ split ${line}  ] 0 ] eq "set" && \
-                                 [ lindex [ split ${line}  ] 1 ] eq "ipModName" } {
-                            set modName [ lindex [ split ${line}  ] 2 ]
-                            puts "\t${modName}"
-                        }
-                    }
-                } 
-            }
-            close ${thisScript}
-            return ${::OK}
-        } 
-    }
-}
-
-
-
-my_puts "################################################################################"
-my_puts "##"
-my_puts "##  CREATING IP CORES FOR THE SHELL "
-my_puts "##"
-my_puts "################################################################################"
-my_puts "Start at: [clock format [clock seconds] -format {%T %a %b %d %Y}] \n"
-
-
-# Always start from the root directory
-#-------------------------------------------------------------------------------
-catch { cd ${rootDir} }
-
-# Create a Managed IP directory and project
-#------------------------------------------------------------------------------
-if { [ file exists ${ipDir} ] != 1 } {
-    my_puts "Creating the managed IP directory: \'${ipDir}\' "
-    file mkdir ${ipDir}
-} else {
-    my_puts "The managed IP directory already exists. "
-    if { ${gTargetIpCore} eq "all" } { 
-        if { [ file exists ${ipDir}/ip_user_files ] } {
-            file delete -force ${ipDir}/ip_user_files
-            #TODO:
-            file delete -force ${ipXprDir}/${ipXprName}.xpr
-            file mkdir ${ipDir}/ip_user_files 
-            my_dbg_trace "Done with the cleaning of: \'${ipDir}/ip_user_files\' " ${dbgLvl_1}
-        }   
-    } else {
-        if { [ file exists ${ipDir}/ip_user_files/${gTargetIpCore} ] } {
-            file delete -force ${ipDir}/ip_user_files/${gTargetIpCore}
-        }
-    }
-}
-if { [ file exists ${ipXprDir} ] != 1 } {
-    my_puts "Creating the managed IP project directory: \'${ipXprDir}\' "
-    file mkdir ${ipXprDir}
-} 
-
-if { [ file exists ${ipXprDir}/${ipXprName}.xpr ] != 1 } {
-    my_puts "Creating the managed IP project: \'${ipXprName}.xpr\' "
-    #my_warn ": ${ipXprName} ${ipXprDir} ${xilPartName}"
-    create_project ${ipXprName} ${ipXprDir} -part ${xilPartName} -ip -force
-} else {
-    my_puts "The managed IP project \'${ipXprName}.xpr\' already exists."
-    my_puts "Opening managed IP project: ${ipXprFile}"
-    open_project ${ipXprFile}
-}
-
-# Open managed IP project
-#------------------------------------------------------------------------------
-# TODO 
-#if { [ catch { current_project } rc ] } {
-#    my_puts "Opening managed IP project: ${ipXprFile}"
-#    open_project ${ipXprFile}
-#} else {
-#    my_warn "Project \'${rc}\' is already opened!"
-#}
-
-# Set the simulator language (Mixed, VHDL, Verilog)
-#------------------------------------------------------------------------------
-set_property simulator_language Mixed [current_project]
-# Set target simulator (not sure if really needed)
-set_property target_simulator XSim [current_project]
-
-# Target language for instantiation template and wrapper (Verilog, VHDL)
-#------------------------------------------------------------------------------
-set_property target_language Verilog [current_project]
-
-
-###############################################################################
-##                                   
-##  PHASE-1: Creating Vivado-based IPs
-##
-###############################################################################
-my_puts ""
-
-#------------------------------------------------------------------------------  
-# VIVADO-IP : AXI Register Slice [8]
-#------------------------------------------------------------------------------
-#  Signal Properties
-#    [Yes] : Enable TREADY
-#    [2]   : TDATA Width (bytes)
-#    [No]  : Enable TSTRB
-#    [No] : Enable TKEEP
-#    [No] : Enable TLAST
-#    [0]   : TID Width (bits)
-#    [0]   : TDEST Width (bits)
-#    [0]   : TUSER Width (bits)
-#    [No]  : Enable ACLKEN
-#------------------------------------------------------------------------------
-set ipModName "AxisRegisterSlice_8"
-set ipName    "axis_register_slice"
-set ipVendor  "xilinx.com"
-set ipLibrary "ip"
-set ipVersion "1.1"
-set ipCfgList  [ list CONFIG.TDATA_NUM_BYTES {1} \
-                      CONFIG.HAS_TKEEP {0} \
-                      CONFIG.HAS_TLAST {0} ]
-
-set rc [ my_customize_ip ${ipModName} ${ipDir} ${ipVendor} ${ipLibrary} ${ipName} ${ipVersion} ${ipCfgList} ]
-
-if { ${rc} != ${::OK} } { set nrErrors [ expr { ${nrErrors} + 1 } ] }
-
-
-#------------------------------------------------------------------------------  
-# VIVADO-IP : AXI Register Slice [16]
-#------------------------------------------------------------------------------
-#  Signal Properties
-#    [Yes] : Enable TREADY
-#    [2]   : TDATA Width (bytes)
-#    [No]  : Enable TSTRB
-#    [No] : Enable TKEEP
-#    [No] : Enable TLAST
-#    [0]   : TID Width (bits)
-#    [0]   : TDEST Width (bits)
-#    [0]   : TUSER Width (bits)
-#    [No]  : Enable ACLKEN
-#------------------------------------------------------------------------------
-set ipModName "AxisRegisterSlice_16"
-set ipName    "axis_register_slice"
-set ipVendor  "xilinx.com"
-set ipLibrary "ip"
-set ipVersion "1.1"
-set ipCfgList  [ list CONFIG.TDATA_NUM_BYTES {2} \
-                      CONFIG.HAS_TKEEP {0} \
-                      CONFIG.HAS_TLAST {0} ]
-
-set rc [ my_customize_ip ${ipModName} ${ipDir} ${ipVendor} ${ipLibrary} ${ipName} ${ipVersion} ${ipCfgList} ]
-
-if { ${rc} != ${::OK} } { set nrErrors [ expr { ${nrErrors} + 1 } ] }
-
-
-#------------------------------------------------------------------------------  
-# VIVADO-IP : AXI Register Slice [24]
-#------------------------------------------------------------------------------
-#  Signal Properties
-#    [Yes] : Enable TREADY
-#    [2]   : TDATA Width (bytes)
-#    [No]  : Enable TSTRB
-#    [No] : Enable TKEEP
-#    [No] : Enable TLAST
-#    [0]   : TID Width (bits)
-#    [0]   : TDEST Width (bits)
-#    [0]   : TUSER Width (bits)
-#    [No]  : Enable ACLKEN
-#------------------------------------------------------------------------------
-set ipModName "AxisRegisterSlice_24"
-set ipName    "axis_register_slice"
-set ipVendor  "xilinx.com"
-set ipLibrary "ip"
-set ipVersion "1.1"
-set ipCfgList  [ list CONFIG.TDATA_NUM_BYTES {3} \
-                      CONFIG.HAS_TKEEP {0} \
-                      CONFIG.HAS_TLAST {0} ]
-
-set rc [ my_customize_ip ${ipModName} ${ipDir} ${ipVendor} ${ipLibrary} ${ipName} ${ipVersion} ${ipCfgList} ]
-
-if { ${rc} != ${::OK} } { set nrErrors [ expr { ${nrErrors} + 1 } ] }
-
-
-#------------------------------------------------------------------------------  
-# VIVADO-IP : AXI Register Slice [32]
-#------------------------------------------------------------------------------
-#  Signal Properties
-#    [Yes] : Enable TREADY
-#    [2]   : TDATA Width (bytes)
-#    [No]  : Enable TSTRB
-#    [No] : Enable TKEEP
-#    [No] : Enable TLAST
-#    [0]   : TID Width (bits)
-#    [0]   : TDEST Width (bits)
-#    [0]   : TUSER Width (bits)
-#    [No]  : Enable ACLKEN
-#------------------------------------------------------------------------------
-set ipModName "AxisRegisterSlice_32"
-set ipName    "axis_register_slice"
-set ipVendor  "xilinx.com"
-set ipLibrary "ip"
-set ipVersion "1.1"
-set ipCfgList  [ list CONFIG.TDATA_NUM_BYTES {4} \
-                      CONFIG.HAS_TKEEP {0} \
-                      CONFIG.HAS_TLAST {0} ]
-
-set rc [ my_customize_ip ${ipModName} ${ipDir} ${ipVendor} ${ipLibrary} ${ipName} ${ipVersion} ${ipCfgList} ]
-
-if { ${rc} != ${::OK} } { set nrErrors [ expr { ${nrErrors} + 1 } ] }
-
-
-#------------------------------------------------------------------------------  
-# VIVADO-IP : AXI Register Slice [48]
-#------------------------------------------------------------------------------
-#  Signal Properties
-#    [Yes] : Enable TREADY
-#    [2]   : TDATA Width (bytes)
-#    [No]  : Enable TSTRB
-#    [No] : Enable TKEEP
-#    [No] : Enable TLAST
-#    [0]   : TID Width (bits)
-#    [0]   : TDEST Width (bits)
-#    [0]   : TUSER Width (bits)
-#    [No]  : Enable ACLKEN
-#------------------------------------------------------------------------------
-set ipModName "AxisRegisterSlice_48"
-set ipName    "axis_register_slice"
-set ipVendor  "xilinx.com"
-set ipLibrary "ip"
-set ipVersion "1.1"
-set ipCfgList  [ list CONFIG.TDATA_NUM_BYTES {6} \
-                      CONFIG.HAS_TKEEP {0} \
-                      CONFIG.HAS_TLAST {0} ]
-
-set rc [ my_customize_ip ${ipModName} ${ipDir} ${ipVendor} ${ipLibrary} ${ipName} ${ipVersion} ${ipCfgList} ]
-
-if { ${rc} != ${::OK} } { set nrErrors [ expr { ${nrErrors} + 1 } ] }
-
- 
-#------------------------------------------------------------------------------  
-# VIVADO-IP : AXI Register Slice [64]
-#------------------------------------------------------------------------------
-#  Signal Properties
-#    [Yes] : Enable TREADY
-#    [8]   : TDATA Width (bytes)
-#    [No]  : Enable TSTRB
-#    [Yes] : Enable TKEEP
-#    [Yes] : Enable TLAST
-#    [0]   : TID Width (bits)
-#    [0]   : TDEST Width (bits)
-#    [0]   : TUSER Width (bits)
-#    [No]  : Enable ACLKEN
-#------------------------------------------------------------------------------
-set ipModName "AxisRegisterSlice_64"
-set ipName    "axis_register_slice"
-set ipVendor  "xilinx.com"
-set ipLibrary "ip"
-set ipVersion "1.1"
-set ipCfgList  [ list CONFIG.TDATA_NUM_BYTES {8} \
-                      CONFIG.HAS_TKEEP {1} \
-                      CONFIG.HAS_TLAST {1} ]
-
-set rc [ my_customize_ip ${ipModName} ${ipDir} ${ipVendor} ${ipLibrary} ${ipName} ${ipVersion} ${ipCfgList} ]
-
-if { ${rc} != ${::OK} } { set nrErrors [ expr { ${nrErrors} + 1 } ] }
-
-
-#------------------------------------------------------------------------------  
-# VIVADO-IP : AXI Register Slice [96]
-#------------------------------------------------------------------------------
-#  Signal Properties
-#    [Yes] : Enable TREADY
-#    [2]   : TDATA Width (bytes)
-#    [No]  : Enable TSTRB
-#    [No] : Enable TKEEP
-#    [No] : Enable TLAST
-#    [0]   : TID Width (bits)
-#    [0]   : TDEST Width (bits)
-#    [0]   : TUSER Width (bits)
-#    [No]  : Enable ACLKEN
-#------------------------------------------------------------------------------
-set ipModName "AxisRegisterSlice_96"
-set ipName    "axis_register_slice"
-set ipVendor  "xilinx.com"
-set ipLibrary "ip"
-set ipVersion "1.1"
-set ipCfgList  [ list CONFIG.TDATA_NUM_BYTES {12} \
-                      CONFIG.HAS_TKEEP {0} \
-                      CONFIG.HAS_TLAST {0} ]
-
-set rc [ my_customize_ip ${ipModName} ${ipDir} ${ipVendor} ${ipLibrary} ${ipName} ${ipVersion} ${ipCfgList} ]
-
-if { ${rc} != ${::OK} } { set nrErrors [ expr { ${nrErrors} + 1 } ] }
-
-
-#------------------------------------------------------------------------------  
-# VIVADO-IP : AXI Register Slice [104]
-#------------------------------------------------------------------------------
-#  Signal Properties
-#    [Yes] : Enable TREADY
-#    [2]   : TDATA Width (bytes)
-#    [No]  : Enable TSTRB
-#    [No] : Enable TKEEP
-#    [No] : Enable TLAST
-#    [0]   : TID Width (bits)
-#    [0]   : TDEST Width (bits)
-#    [0]   : TUSER Width (bits)
-#    [No]  : Enable ACLKEN
-#------------------------------------------------------------------------------
-set ipModName "AxisRegisterSlice_104"
-set ipName    "axis_register_slice"
-set ipVendor  "xilinx.com"
-set ipLibrary "ip"
-set ipVersion "1.1"
-set ipCfgList  [ list CONFIG.TDATA_NUM_BYTES {13} \
-                      CONFIG.HAS_TKEEP {0} \
-                      CONFIG.HAS_TLAST {0} ]
-
-set rc [ my_customize_ip ${ipModName} ${ipDir} ${ipVendor} ${ipLibrary} ${ipName} ${ipVersion} ${ipCfgList} ]
-
-if { ${rc} != ${::OK} } { set nrErrors [ expr { ${nrErrors} + 1 } ] }
-
-
-#------------------------------------------------------------------------------  
-# VIVADO-IP : 10G Ethernet Subsystem [ETH0, 10GBASE-R] 
-#------------------------------------------------------------------------------
-#  Ethernet Standard
-#    [BASE-R]    : PCS/PMA Standard
-#    [64 bit]    : AXI4-Stream data path width
-#  MAC Options
-#    Management  Options
-#      [NO]      : AXI4-Lite for Configuration and Status
-#      [200.00]  : AXI4-Lite Frequency (MHz)
-#      [NO]}     : Statistic Gathering
-#  Flow Control Options
-#      [NO]      : IEEE802.1QBB Priority-based Flow Control
-#  PCS/PMA Options
-#    PCS/PMA Options
-#      [NO]      : Auto-Negociation
-#      [NO]      : Forward Error Correction (FEC)
-#      [NO]      : Exclude Rx Elastic Buffer
-#    DRP Clocking
-#      [156.25]  : Frequency (MHz)
-#    Transceiver : Clocking and Location
-#      [X1Y8]    : Transceiver Location
-#      [refclk0] : Transceiver RefClk Location
-#      [156.25]  : Reference Clock Frequency (MHz)
-#    Transceiver Debug   
-#      [NO]      : Additionnal transceiver DRP ports
-#      [YES]     : Additionnal transceiver control and status ports
-#  IEEE1588 Options
-#    [None]      : IEEE1588 hardware timestamping support
-#  Shared Logic
-#    [InCore]    : Include Shared Logic in core
-#------------------------------------------------------------------------------
-set ipModName "TenGigEthSubSys_X1Y8_R"
-set ipName    "axi_10g_ethernet"
-set ipVendor  "xilinx.com"
-set ipLibrary "ip"
-set ipVersion "3.1"
-set ipCfgList  [ list CONFIG.Management_Interface {false} \
-                      CONFIG.base_kr {BASE-R} \
-                      CONFIG.DClkRate {156.25} \
-                      CONFIG.SupportLevel {1} \
-                      CONFIG.Locations {X1Y8} \
-                      CONFIG.autonegotiation {0} \
-                      CONFIG.TransceiverControl {true} \
-                      CONFIG.fec {0} \
-                      CONFIG.Statistics_Gathering {0} ]
-
-set rc [ my_customize_ip ${ipModName} ${ipDir} ${ipVendor} ${ipLibrary} ${ipName} ${ipVersion} ${ipCfgList} ]
-
-if { ${rc} != ${::OK} } { set nrErrors [ expr { ${nrErrors} + 1 } ] }
-
- 
-#------------------------------------------------------------------------------  
-# VIVADO-IP : AXI DataMover [M512, S64, B16] 
-#------------------------------------------------------------------------------
-#  Basic Options
-#    MM2S Interface
-#      [ENABLE]
-#        [Full]    : Channel Type
-#        [512]     : Memory Map Data Width
-#        [64]      : Stream Data Width
-#        [16]      : Maximum Burst Size
-#                     (BusrtsLength = (DataWidth / 8) * BurstSize) 
-#        [16]      : Width of BTT field (bits)
-#    S2MM Interface
-#      [ENABLE]
-#        [Full]    : Channel Type
-#        [512]     : Memory Map Data Width
-#        [64]      : Stream Data Width
-#        [16]      : Maximum Burst Size
-#                     (BusrtsLength = (DataWidth / 8) * BurstSize) 
-#        [16]      : Width of BTT field (bits)
-#
-#    [DISABLE]     : XCACHE xUSER
-#    [DISABLE]     : XCACHE xUSER
-#    [DISABLE]     : MM2S Control Signals
-#    [DISABLE]     : S2MM Control Signals
-#    [33]          : Address Width
-#
-#  Advanced Options
-#    MM2S Interface
-#      [DISABLE]   : Asynchronous Clocks
-#      [ENABLE]    : Allow Unaligned Transfer
-#      [DISABLE]   : Store Forward
-#      [4]         : ID Width
-#      [0]         : ID Value        
-#    S2MM Interface
-#      [DISABLE]   : Asynchronous Clocks
-#      [ENABLE]    : Allow Unaligned Transfer
-#      [DISABLE]   : Indeterinate BTT Mode      
-#      [DISABLE]   : Store Forward
-#      [4]         : ID Width
-#      [0]         : ID Value         
-#------------------------------------------------------------------------------
-set ipModName "AxiDataMover_M512_S64_B16"
-set ipName    "axi_datamover"
-set ipVendor  "xilinx.com"
-set ipLibrary "ip"
-set ipVersion "5.1"
-set ipCfgList  [ list CONFIG.c_m_axi_mm2s_data_width {512} \
-                      CONFIG.c_m_axis_mm2s_tdata_width {64} \
-                      CONFIG.c_mm2s_burst_size {16} \
-                      CONFIG.c_m_axi_s2mm_data_width {512} \
-                      CONFIG.c_s_axis_s2mm_tdata_width {64} \
-                      CONFIG.c_s2mm_burst_size {16} \
-                      CONFIG.c_addr_width {33} \
-                      CONFIG.c_include_mm2s_dre {true} \
-                      CONFIG.c_include_s2mm_dre {true} \
-                      CONFIG.c_mm2s_include_sf {false} \
-                      CONFIG.c_s2mm_include_sf {false} ]
-
-set rc [ my_customize_ip ${ipModName} ${ipDir} ${ipVendor} ${ipLibrary} ${ipName} ${ipVersion} ${ipCfgList} ]
-
-if { ${rc} != ${::OK} } { set nrErrors [ expr { ${nrErrors} + 1 } ] }
-
-
-#------------------------------------------------------------------------------  
-# VIVADO-IP : AXI DataMover [M512, S512, B64]
-#------------------------------------------------------------------------------
-#  Basic Options
-#    MM2S Interface
-#      [ENABLE]
-#        [Full]    : Channel Type
-#        [512]     : Memory Map Data Width
-#        [512]     : Stream Data Width
-#        [64]      : Maximum Burst Size 
-#                     (BusrtsLength = (DataWidth / 8) * BurstSize) 
-#        [16]      : Width of BTT field (bits)
-#    S2MM Interface
-#      [ENABLE]
-#        [Full]    : Channel Type
-#        [512]     : Memory Map Data Width
-#        [512]     : Stream Data Width
-#        [64]      : Maximum Burst Size
-#                     (BusrtsLength = (DataWidth / 8) * BurstSize) 
-#        [16]      : Width of BTT field (bits)
-#
-#    [DISABLE]     : XCACHE xUSER
-#    [DISABLE]     : XCACHE xUSER
-#    [DISABLE]     : MM2S Control Signals
-#    [DISABLE]     : S2MM Control Signals
-#    [33]          : Address Width
-#
-#  Advanced Options
-#    MM2S Interface
-#      [DISABLE]   : Asynchronous Clocks
-#      [DISABLE]   : Allow Unaligned Transfer
-#      [DISABLE]   : Store Forward
-#      [4]         : ID Width
-#      [0]         : ID Value        
-#    S2MM Interface
-#      [DISABLE]   : Asynchronous Clocks
-#      [DISABLE]   : Allow Unaligned Transfer
-#      [DISABLE]   : Indeterinate BTT Mode      
-#      [DISABLE]   : Store Forward
-#      [4]         : ID Width
-#      [0]         : ID Value
-#------------------------------------------------------------------------------
-set ipModName "AxiDataMover_M512_S512_B64"
-set ipName    "axi_datamover"
-set ipVendor  "xilinx.com"
-set ipLibrary "ip"
-set ipVersion "5.1"
-set ipCfgList  [ list CONFIG.c_m_axi_mm2s_data_width {512} \
-                      CONFIG.c_m_axis_mm2s_tdata_width {512} \
-                      CONFIG.c_mm2s_burst_size {64} \
-                      CONFIG.c_m_axi_s2mm_data_width {512} \
-                      CONFIG.c_s_axis_s2mm_tdata_width {512} \
-                      CONFIG.c_s2mm_burst_size {64} \
-                      CONFIG.c_addr_width {33} \
-                      CONFIG.c_mm2s_include_sf {false} \
-                      CONFIG.c_s2mm_include_sf {false} ]
-
-set rc [ my_customize_ip ${ipModName} ${ipDir} ${ipVendor} ${ipLibrary} ${ipName} ${ipVersion} ${ipCfgList} ]
-
-if { ${rc} != ${::OK} } { set nrErrors [ expr { ${nrErrors} + 1 } ] }
-
-
-#------------------------------------------------------------------------------  
-# VIVADO-IP : AXI Interconnect [1M, 2S, A33, D512] 
-#------------------------------------------------------------------------------
-#  Global
-#    [2]       : Number of Slave Interfaces
-#  Global Settings
-#    [4]       : Slave Interface ThreadID Width
-#    [8]       : Master Interface ID Width
-#    [33]      : Address Width
-#    [512]     : Interconnect Internal Dat Width
-#    [3]       : Synchronization Stages across Asynchronous Clock Crossing
-#  Interfaces 
-#    |Interface  |DataWidth|AsyncAclk|AclkRatio|ArbPriority|RegSlice |  
-#    |-----------+---------+---------+---------+-----------+---------+
-#    |Master I/F |   512   |   EN    |   1:1   |           |   EN    |
-#    |Slave I/F 0|   512   |   EN    |   1:1   |   0(RR)   |   EN    |
-#    |Slave I/F 1|   512   |   EN    |   1:1   |   0(RR)   |   EN    |
-#  Read Write Channels
-#    |Interface  |AXI Chan |Acceptanc|FiFoDepth|PacketFiFo |Acceptanc|FiFoDepth|PacketFiFo |   
-#    |-----------+---------+---------+---------+-----------+---------+---------+-----------+
-#    |Master I/F |  RD/WR  |   16    | 0(none) |   OFF     |   16    | 0(none) |   OFF     |
-#    |Slave I/F 0|  RD/WR  |   16    | 0(none) |   OFF     |   16    | 0(none) |   OFF     |
-#    |Slave I/F 1|  RD/WR  |   16    | 0(none) |   OFF     |   16    | 0(none) |   OFF     |
-#     
-#------------------------------------------------------------------------------
-set ipModName "AxiInterconnect_1M2S_A33_D512"
-set ipName    "axi_interconnect"
-set ipVendor  "xilinx.com"
-set ipLibrary "ip"
-set ipVersion "1.7"
-set ipCfgList  [ list CONFIG.INTERCONNECT_DATA_WIDTH {512} \
-                      CONFIG.S00_AXI_DATA_WIDTH {512} \
-                      CONFIG.S01_AXI_DATA_WIDTH {512} \
-                      CONFIG.M00_AXI_DATA_WIDTH {512} \
-                      CONFIG.S00_AXI_IS_ACLK_ASYNC {1} \
-                      CONFIG.S01_AXI_IS_ACLK_ASYNC {1} \
-                      CONFIG.M00_AXI_IS_ACLK_ASYNC {1} \
-                      CONFIG.S00_AXI_WRITE_ACCEPTANCE {16} \
-                      CONFIG.S01_AXI_WRITE_ACCEPTANCE {16} \
-                      CONFIG.S00_AXI_READ_ACCEPTANCE {16} \
-                      CONFIG.S01_AXI_READ_ACCEPTANCE {16} \
-                      CONFIG.M00_AXI_WRITE_ISSUING {16} \
-                      CONFIG.M00_AXI_READ_ISSUING {16} \
-                      CONFIG.AXI_ADDR_WIDTH {33} \
-                      CONFIG.S00_AXI_REGISTER {1} \
-                      CONFIG.S01_AXI_REGISTER {1} \
-                      CONFIG.M00_AXI_REGISTER {1} \
-                      CONFIG.THREAD_ID_WIDTH {4}  ]
-
-set rc [ my_customize_ip ${ipModName} ${ipDir} ${ipVendor} ${ipLibrary} ${ipName} ${ipVersion} ${ipCfgList} ]
-
-if { ${rc} != ${::OK} } { set nrErrors [ expr { ${nrErrors} + 1 } ] }
-
-
-
-#------------------------------------------------------------------------------  
-# VIVADO-IP : DDR4 Memory Channel Controller
-#------------------------------------------------------------------------------
-#  Basic
-#    Controller Options
-#      [MT40A1G8WE-075E] : Memory Part
-#      [72]              : Data Width
-#      [NO DM NO DBI]    : Data Mask and DBI
-#      [True]            : ECC
-#  Axi Options
-#    [512]               : Data Width
-#    [33]                : Address Width
-#------------------------
-# [TODO-Error related to 20017.4] 
-#   ERROR: [Coretcl 2-1133] Requested IP 'xilinx.com:ip:ddr4:2.1' cannot be 
-#   created. The latest available version in the catalog is 'xilinx.com:ip:ddr4:2.2'. 
-#   If you do not wish to select a specific version please omit the version field
-#   from the command arguments, or use a wildcard in the VLNV.
-#------------------------------------------------------------------------------
-set ipModName "MemoryChannelController"
-set ipName    "ddr4"
-set ipVendor  "xilinx.com"
-set ipLibrary "ip"
-switch [version -short] {
-    "2016.4" { set ipVersion "2.1" }
-    "2017.4" { set ipVersion "2.2" }
-    default  { 
-        my_warn "Setting IP version to 2.2 for \'${ipModName}. n\\t Please double check version."
-        set ipVersion "2.2"
-    }
-}
-set ipCfgList  [ list CONFIG.C0.DDR4_MemoryPart {MT40A1G8WE-075E} \
-                      CONFIG.C0.DDR4_DataWidth {72} \
-                      CONFIG.C0.DDR4_AxiSelection {true} \
-                      CONFIG.C0.DDR4_DataMask {NO_DM_NO_DBI} \
-                      CONFIG.C0.DDR4_Ecc {true} \
-                      CONFIG.C0.DDR4_AxiDataWidth {512} \
-                      CONFIG.C0.DDR4_AxiAddressWidth {33} \
-                      CONFIG.C0.DDR4_TimePeriod {833} \
-                      CONFIG.C0.DDR4_InputClockPeriod {3332} \
-                      CONFIG.C0.DDR4_Specify_MandD {true} \
-                      CONFIG.C0.DDR4_AxiNarrowBurst {true} \
-                      CONFIG.C0.DDR4_AxiIDWidth {8} ]
-
-
-set rc [ my_customize_ip ${ipModName} ${ipDir} ${ipVendor} ${ipLibrary} ${ipName} ${ipVersion} ${ipCfgList} ]
-
-if { ${rc} != ${::OK} } { set nrErrors [ expr { ${nrErrors} + 1 } ] }
-
-
-
-#------------------------------------------------------------------------------  
-# VIVADO-IP : AXI4-Stream Interconnect RTL [3S1M, D8] 
-#------------------------------------------------------------------------------
-#  Switch
-#   Interconnect Properties 
-#    [3]   : Number of slave intefaces (input channels)
-#    [1]   : Number of master intefaces (output channels)
-#   Global Signal Properties for all Master/Slave Interfaces
-#    [Yes] : Use TDATA signal
-#    [8]   : Interconnect switch TDATA witdth (bytes)
-#    [No]  : Use TSTRB signal
-#    [Yes] : Use TKEEP signal
-#    [Yes] : USe TLAST signal
-#    [No]  : Use TID signal
-#    [1]   : Interconnect switch TID witdth (bits)
-#    [No]  : Use TDEST signal
-#    [1]   : Interconnect switch TDEST witdth
-#    [No]  : Use TUSER signal
-#    [1]   : Number of TUSER bits per TDATA byte
-#    [No]  : Use ACLKEN signal
-#   Arbitratio Settings
-#    Arbiter Type
-#     [On] : Round-Robin
-#    [No]  : Arbitrate on TLAST transfer
-#    [1]   : Arbitrate on maximum number of transfers
-#    [0]   : Arbitrate on number of LOW TVALID cycles
-#   Pipeline Settings
-#    [Yes] : Enable decoder pipeline register
-#    [No]  : Enable output pipeline register  
-#   Synchronisation Stages 
-#    [2]   : Across Cross Clock Domain Logic
-#
-#------------------------------------------------------------------------------  
-set ipModName "AxisInterconnectRtl_3S1M_D8"
-set ipName    "axis_interconnect"
-set ipVendor  "xilinx.com"
-set ipLibrary "ip"
-set ipVersion "1.1"
-set ipCfgList  [ list CONFIG.C_NUM_SI_SLOTS {3} \
-                      CONFIG.SWITCH_TDATA_NUM_BYTES {8} \
-                      CONFIG.HAS_TSTRB {false} \
-                      CONFIG.HAS_TID {false} \
-                      CONFIG.HAS_TDEST {false} \
-                      CONFIG.C_SWITCH_MAX_XFERS_PER_ARB {1} \
-                      CONFIG.C_SWITCH_NUM_CYCLES_TIMEOUT {0} \
-                      CONFIG.M00_AXIS_TDATA_NUM_BYTES {8} \
-                      CONFIG.S00_AXIS_TDATA_NUM_BYTES {8} \
-                      CONFIG.S01_AXIS_TDATA_NUM_BYTES {8} \
-                      CONFIG.S02_AXIS_TDATA_NUM_BYTES {8} \
-                      CONFIG.M00_S01_CONNECTIVITY {true} \
-                      CONFIG.M00_S02_CONNECTIVITY {true} ]
-
-set rc [ my_customize_ip ${ipModName} ${ipDir} ${ipVendor} ${ipLibrary} ${ipName} ${ipVersion} ${ipCfgList} ]
-
-if { ${rc} != ${::OK} } { set nrErrors [ expr { ${nrErrors} + 1 } ] }
-
-
-#------------------------------------------------------------------------------  
-# VIVADO-IP : AXI4-Stream Interconnect RTL [2S1M, D8] 
-#------------------------------------------------------------------------------
-#  Switch
-#   Interconnect Properties
-#    [2]   : Number of slave intefaces (input channels)
-#    [1]   : Number of master intefaces (output channels)
-#   Global Signal Properties for all Master/Slave Interfaces
-#    [Yes] : Use TDATA signal
-#    [8]   : Interconnect switch TDATA witdth (bytes)
-#    [No]  : Use TSTRB signal
-#    [Yes] : Use TKEEP signal
-#    [Yes] : USe TLAST signal
-#    [No]  : Use TID signal
-#    [1]   : Interconnect switch TID witdth (bits)
-#    [No]  : Use TDEST signal
-#    [1]   : Interconnect switch TDEST witdth
-#    [No]  : Use TUSER signal
-#    [1]   : Number of TUSER bits per TDATA byte
-#    [No]  : Use ACLKEN signal
-#   Arbitratio Settings
-#    Arbiter Type
-#     [On] : Round-Robin
-#    [No]  : Arbitrate on TLAST transfer
-#    [1]   : Arbitrate on maximum number of transfers
-#    [0]   : Arbitrate on number of LOW TVALID cycles
-#   Pipeline Settings
-#    [Yes] : Enable decoder pipeline register
-#    [No]  : Enable output pipeline register  
-#   Synchronisation Stages 
-#    [2]   : Across Cross Clock Domain Logic
-#
-#------------------------------------------------------------------------------  
-set ipModName "AxisInterconnectRtl_2S1M_D8"
-set ipName    "axis_interconnect"
-set ipVendor  "xilinx.com"
-set ipLibrary "ip"
-set ipVersion "1.1"
-set ipCfgList [list CONFIG.C_NUM_SI_SLOTS {2} \
-                    CONFIG.SWITCH_TDATA_NUM_BYTES {8} \
-                    CONFIG.HAS_TSTRB {false} \
-                    CONFIG.HAS_TID {false} \
-                    CONFIG.HAS_TDEST {false} \
-                    CONFIG.C_SWITCH_MAX_XFERS_PER_ARB {1} \
-                    CONFIG.C_SWITCH_NUM_CYCLES_TIMEOUT {0} \
-                    CONFIG.M00_AXIS_TDATA_NUM_BYTES {8} \
-                    CONFIG.S00_AXIS_TDATA_NUM_BYTES {8} \
-                    CONFIG.S01_AXIS_TDATA_NUM_BYTES {8} \
-                    CONFIG.M00_S01_CONNECTIVITY {true} ]
-
-set rc [ my_customize_ip ${ipModName} ${ipDir} ${ipVendor} ${ipLibrary} ${ipName} ${ipVersion} ${ipCfgList} ]
-
-if { ${rc} != ${::OK} } { set nrErrors [ expr { ${nrErrors} + 1 } ] }
-
-
-#OBSOLETE: moved to Shell-tcl
-##------------------------------------------------------------------------------  
-## VIVADO-IP : Decouple IP 
-##------------------------------------------------------------------------------ 
-##get current port Descriptions 
-#source ${tclDir}/decouple_ip_type.tcl 
-#
-#set ipModName "Decoupler"
-#set ipName    "pr_decoupler"
-#set ipVendor  "xilinx.com"
-#set ipLibrary "ip"
-#set ipVersion "1.0"
-#set ipCfgList ${DecouplerType}
-#
-#set rc [ my_customize_ip ${ipModName} ${ipDir} ${ipVendor} ${ipLibrary} ${ipName} ${ipVersion} ${ipCfgList} ]
-#
-#if { ${rc} != ${::OK} } { set nrErrors [ expr { ${nrErrors} + 1 } ] }
-
-
-#------------------------------------------------------------------------------  
-# VIVADO-IP : AXI HWICAP IP
-#------------------------------------------------------------------------------ 
-
-set ipModName "HWICAPC"
-set ipName    "axi_hwicap"
-set ipVendor  "xilinx.com"
-set ipLibrary "ip"
-set ipVersion "3.0"
-set ipCfgList [list CONFIG.C_WRITE_FIFO_DEPTH {1024} \
-                    CONFIG.Component_Name {HWICAP} \
-                    CONFIG.C_ICAP_EXTERNAL {0} ] 
-
-set rc [ my_customize_ip ${ipModName} ${ipDir} ${ipVendor} ${ipLibrary} ${ipName} ${ipVersion} ${ipCfgList} ]
-
-if { ${rc} != ${::OK} } { set nrErrors [ expr { ${nrErrors} + 1 } ] }
-
-
-
-################################################################################
-##
-##  PHASE-2: Creating HLS-based cores
-##
-################################################################################
-my_puts ""
-
-# Specify the IP Repository Path to add the HLS-based IP implementation paths.
-#   (Must do this because IPs are stored outside of the current project) 
-#-------------------------------------------------------------------------------
-#set_property      ip_repo_paths ${hlsDir} [ current_fileset ]
-#set_property      ip_repo_paths [list ${ip_repo_paths} ${cFpRootDir}/cFDK/SRA/LIB/SHELL/LIB/hls ] [ current_fileset ]
-# --> only HLS cores in SHELL/LIB; should be an absolut path
-set_property      ip_repo_paths ${cFpRootDir}/cFDK/SRA/LIB/SHELL/LIB/hls [ current_fileset ]
-update_ip_catalog
-
-#------------------------------------------------------------------------------  
-# IBM-HSL-IP : Address Resolution Server 
-#------------------------------------------------------------------------------
-set ipModName "AddressResolutionServer"
-set ipName    "arp"
-set ipVendor  "IBM"
-set ipLibrary "hls"
-set ipVersion "1.0"
-set ipCfgList  [ list ]
-
-set rc [ my_customize_ip ${ipModName} ${ipDir} ${ipVendor} ${ipLibrary} ${ipName} ${ipVersion} ${ipCfgList} ]
-
-if { ${rc} != ${::OK} } { set nrErrors [ expr { ${nrErrors} + 1 } ] }
-
-#------------------------------------------------------------------------------  
-# IBM-HSL-IP : Content-Addressable Memory 
-#------------------------------------------------------------------------------
-set ipModName "ContentAddressableMemory"
-set ipName    "cam"
-set ipVendor  "IBM"
-set ipLibrary "hls"
-set ipVersion "1.0"
-set ipCfgList  [ list ]
-
-set rc [ my_customize_ip ${ipModName} ${ipDir} ${ipVendor} ${ipLibrary} ${ipName} ${ipVersion} ${ipCfgList} ]
-
-if { ${rc} != ${::OK} } { set nrErrors [ expr { ${nrErrors} + 1 } ] }
-
-
-#OBSOLETE:2020-06-18
-#------------------------------------------------------------------------------  
-<<<<<<< HEAD
-# IBM-HSL-IP : Dynamic Host Configuration Proces 
-#------------------------------------------------------------------------------
-#set ipModName "DynamicHostConfigurationProcess"
-#set ipName    "dhcp_client"
-#set ipVendor  "IBM"
-#set ipLibrary "hls"
-#set ipVersion "1.0"
-#set ipCfgList  [ list ]
-#
-#set rc [ my_customize_ip ${ipModName} ${ipDir} ${ipVendor} ${ipLibrary} ${ipName} ${ipVersion} ${ipCfgList} ]
-#
-#if { ${rc} != ${::OK} } { set nrErrors [ expr { ${nrErrors} + 1 } ] }
-#
-
-#------------------------------------------------------------------------------  
-=======
->>>>>>> eb746be3
-# IBM-HSL-IP : Internet Control Message Process 
-#------------------------------------------------------------------------------
-set ipModName "InternetControlMessageProcess"
-set ipName    "icmp"
-set ipVendor  "IBM"
-set ipLibrary "hls"
-set ipVersion "1.0"
-set ipCfgList  [ list ]
-
-set rc [ my_customize_ip ${ipModName} ${ipDir} ${ipVendor} ${ipLibrary} ${ipName} ${ipVersion} ${ipCfgList} ]
-
-if { ${rc} != ${::OK} } { set nrErrors [ expr { ${nrErrors} + 1 } ] }
-
-
-#------------------------------------------------------------------------------  
-# IBM-HSL-IP : IP RX Handler 
-#------------------------------------------------------------------------------
-set ipModName "IpRxHandler"
-set ipName    "iprx"
-set ipVendor  "IBM"
-set ipLibrary "hls"
-set ipVersion "1.0"
-set ipCfgList  [ list ]
-
-set rc [ my_customize_ip ${ipModName} ${ipDir} ${ipVendor} ${ipLibrary} ${ipName} ${ipVersion} ${ipCfgList} ]
-
-if { ${rc} != ${::OK} } { set nrErrors [ expr { ${nrErrors} + 1 } ] }
-
-
-#------------------------------------------------------------------------------  
-# IBM-HSL-IP : IP TX Handler 
-#------------------------------------------------------------------------------
-set ipModName "IpTxHandler"
-set ipName    "iptx"
-set ipVendor  "IBM"
-set ipLibrary "hls"
-set ipVersion "1.0"
-set ipCfgList  [ list ]
-
-set rc [ my_customize_ip ${ipModName} ${ipDir} ${ipVendor} ${ipLibrary} ${ipName} ${ipVersion} ${ipCfgList} ]
-
-if { ${rc} != ${::OK} } { set nrErrors [ expr { ${nrErrors} + 1 } ] }
-
-
-#------------------------------------------------------------------------------  
-# IBM-HSL-IP : Ready Logic Barrier
-#------------------------------------------------------------------------------
-set ipModName "ReadyLogicBarrier"
-set ipName    "rlb"
-set ipVendor  "IBM"
-set ipLibrary "hls"
-set ipVersion "1.0"
-set ipCfgList  [ list ]
-
-set rc [ my_customize_ip ${ipModName} ${ipDir} ${ipVendor} ${ipLibrary} ${ipName} ${ipVersion} ${ipCfgList} ]
-
-if { ${rc} != ${::OK} } { set nrErrors [ expr { ${nrErrors} + 1 } ] }
-
-
-#------------------------------------------------------------------------------  
-# IBM-HSL-IP : TCP Offload Engine
-#------------------------------------------------------------------------------
-set ipModName "TcpOffloadEngine"
-set ipName    "toe"
-set ipVendor  "IBM"
-set ipLibrary "hls"
-set ipVersion "1.0"
-set ipCfgList  [ list ]
-
-set rc [ my_customize_ip ${ipModName} ${ipDir} ${ipVendor} ${ipLibrary} ${ipName} ${ipVersion} ${ipCfgList} ]
-
-if { ${rc} != ${::OK} } { set nrErrors [ expr { ${nrErrors} + 1 } ] }
-
-
-#------------------------------------------------------------------------------  
-# IBM-HSL-IP : UDP Offload Engine
-#------------------------------------------------------------------------------
-set ipModName "UdpOffloadEngine"
-set ipName    "uoe"
-set ipVendor  "IBM"
-set ipLibrary "hls"
-set ipVersion "1.0"
-set ipCfgList  [ list ]
-
-set rc [ my_customize_ip ${ipModName} ${ipDir} ${ipVendor} ${ipLibrary} ${ipName} ${ipVersion} ${ipCfgList} ]
-
-if { ${rc} != ${::OK} } { set nrErrors [ expr { ${nrErrors} + 1 } ] }
-
-<<<<<<< HEAD
-#OBSOLETE:2020-06-18
-##------------------------------------------------------------------------------  
-## IBM-HSL-IP : UDP Core [TODO - Ready for removal]
-##------------------------------------------------------------------------------
-#set ipModName "UdpCore"
-#set ipName    "udp"
-#set ipVendor  "IBM"
-#set ipLibrary "hls"
-#set ipVersion "1.0"
-#set ipCfgList  [ list ]
-#
-#set rc [ my_customize_ip ${ipModName} ${ipDir} ${ipVendor} ${ipLibrary} ${ipName} ${ipVersion} ${ipCfgList} ]
-#
-#if { ${rc} != ${::OK} } { set nrErrors [ expr { ${nrErrors} + 1 } ] }
-#
-#
-##------------------------------------------------------------------------------  
-## IBM-HSL-IP : UDP Multiplexer  [TODO - Ready for removal]
-##------------------------------------------------------------------------------
-#set ipModName "UdpMultiplexer"
-#set ipName    "udp_mux"
-#set ipVendor  "IBM"
-#set ipLibrary "hls"
-#set ipVersion "1.0"
-#set ipCfgList  [ list ]
-#
-#set rc [ my_customize_ip ${ipModName} ${ipDir} ${ipVendor} ${ipLibrary} ${ipName} ${ipVersion} ${ipCfgList} ]
-#
-#if { ${rc} != ${::OK} } { set nrErrors [ expr { ${nrErrors} + 1 } ] }
-#
-=======
->>>>>>> eb746be3
-
-#------------------------------------------------------------------------------  
-# IBM-HSL-IP : FPGA Managememt Core
-#------------------------------------------------------------------------------
-set ipModName "FpgaManagementCore"
-set ipName    "fmc"
-set ipVendor  "IBM"
-set ipLibrary "hls"
-set ipVersion "1.0"
-set ipCfgList  [ list CONFIG.Component_Name {SMC} ]
-
-set rc [ my_customize_ip ${ipModName} ${ipDir} ${ipVendor} ${ipLibrary} ${ipName} ${ipVersion} ${ipCfgList} ]
-
-if { ${rc} != ${::OK} } { set nrErrors [ expr { ${nrErrors} + 1 } ] }
-
-
-
+# *****************************************************************************
+# *                            cloudFPGA
+# *            All rights reserved -- Property of IBM
+# *----------------------------------------------------------------------------
+# * Created : Feb 7 2018
+# * Authors : Francois Abel
+# * 
+# * Description : A Tcl script to generate the HLS-based IP cores instanciated 
+# *   by the SHELL of the FMKU60 as well as the cores created from the Vivado  
+# *   repository of the Xilinx-IP catalog.
+# * 
+# * Synopsis : vivado -mode batch -source <this_file> -notrace
+# *                             [ -log    <log_file_name>        ]
+# *                             [ -help                          ]
+# *                             [ -tclargs <myscript_arguments>  ]
+# * 
+# * Warning : All arguments before the '-tclargs' are arugments to the Vivado 
+# *   invocation (e.g. -mode, -source, -log and -tclargs itself). All options
+# *   after the '-tclargs' are TCL arguments to this script. Enter the following
+# *   command to get the list of supported TCL arguments:
+# *     vivado -mode batch -source <this_file> -notrace -tclargs -help
+# * 
+# * Return: 0 if OK, otherwise the number of errors which corresponds to the 
+# *   number of IPs that failed to be generated. 
+# * 
+# * Reference documents:
+# *  - UG896 / Ch.3 / Using Manage IP Projects.
+# *  - UG896 / Ch.2 / IP Basics.
+# *  - UG896 / Ch.6 / Tcl Commands for Common IP Operations.
+# *
+# ******************************************************************************
+
+package require cmdline
+
+## Set the Global Settings used by the SHELL Project
+##-------------------------------------------------------------------------------
+#if { ! [ info exists ipXprDir ] && ! [ info exists ipXprName ] } {
+#    # Expect to be in the TCL directory and source the TCL settings file 
+#    source xpr_settings.tcl
+#}
+
+set ipXprDir     ${ipDir}/managed_ip_project
+set ipXprName    "managed_ip_project"
+set ipXprFile    [file join ${ipXprDir} ${ipXprName}.xpr ]
+
+# Set the Local Settings used by this Script
+#-------------------------------------------------------------------------------
+set nrGenIPs         0
+set nrErrors         0
+
+set dbgLvl_1         1
+set dbgLvl_2         2
+set dbgLvl_3         3
+
+
+#-------------------------------------------------------------------------------
+# my_clean_ip_dir ${ipModName}
+#  A procedure that deletes the previous IP directory (if exists).
+#  :param ipModName the name of the IP module to clean.
+#  :return 0 if OK
+#-------------------------------------------------------------------------------
+proc my_clean_ip_dir { ipModName } {
+
+     ## STEP-1: Open the project if it is not yet open.
+    if { [ catch { current_project } rc ] } {
+        my_warn "Project \'${rc}\' is not opened. Openning now!"
+        open_project ${::ipXprFile}
+    }
+
+    ## STEP-2: Check if a FileSet is already in use in the project.
+    set filesets [ get_filesets ]
+    foreach fileset $filesets {
+        if [ string match "${::ipDir}/${ipModName}/${ipModName}.xci" ${fileset} ] {
+            my_dbg_trace "An IP with name \'${ipModName}\' already exists and will be removed from the project \'${::ipXprName} !" ${::dbgLvl_1}
+            remove_files -fileset ${ipModName} ${fileset}
+            break
+        }        
+    }
+
+    ## STEP-3: Check for possible dangling files (may happen after IP flow got broken)
+    set files [get_files]
+    foreach file $files {
+        if [ string match "${::ipDir}/${ipModName}/${ipModName}.xci" ${file} ] {
+            my_dbg_trace "A dangling IP file \'${ipModName}\' already exists and will be removed from the project \'${::ipXprName} !" ${::dbgLvl_1}
+            remove_files ${ipModName} ${file}
+            break
+        }        
+    }
+
+    ## STEP-4: Delete related previous files and directories from the disk
+    file delete -force ${::ipDir}/ip_user_files/ip/${ipModName}
+    file delete -force ${::ipDir}/ip_user_files/sim_scripts/${ipModName}
+
+    file delete -force  ${::ipDir}/${ipModName}
+
+    return ${::OK}
+}
+
+
+#-------------------------------------------------------------------------------
+# my_create_ip ${ipModName ipDir ipVendor ipLibrary ipName ipVersion ipCfgList}
+#  A procedure that automates the creation and the customizationof of an IP.
+#  :param ipModName the name of the IP module to create (as a string).
+#  :param ipDir     the directory path for remote IP to be created and
+#                     managed outside of the project (as a string).
+#  :param ipVendor  the IP vendor name (as a string).
+#  :param ipLibrary the IP library name (as a string).
+#  :param ipName    the IP name (as a string").
+#  :param ipVersion the IP version (as a string).
+#  :param ipCfgList a list of name/value pairs of properties to set.
+#  :return 0 if OK
+#-------------------------------------------------------------------------------
+proc my_customize_ip {ipModName ipDir ipVendor ipLibrary ipName ipVersion ipCfgList} {
+
+    if { ${::gTargetIpCore} ne ${ipModName} && ${::gTargetIpCore} ne "all" } {
+        # Skip the creation and customization this IP module
+        my_dbg_trace "Skipping Module ${ipModName}" ${::dbgLvl_1}
+        return ${::OK} 
+    } else {
+        set ::nrGenIPs [ expr { ${::nrGenIPs} + 1 } ]
+    }
+    
+    set title "##  Creating IP Module: ${ipModName} "
+    while { [ string length $title ] < 80 } {
+        append title "#"
+    }
+    my_puts "${title}"
+    my_puts " (in remote directory: ${ipDir})"
+    my_puts "    ipName    = ${ipName}"
+    my_puts "    ipVendor  = ${ipVendor}"
+    my_puts "    ipLibrary = ${ipLibrary}"
+    my_puts "    ipVersion = ${ipVersion}"
+    my_puts "    ipCfgList = ${ipCfgList}"
+
+    set rc [ my_clean_ip_dir "${ipModName}" ]
+
+    my_dbg_trace "Done with \'my_clean_ip\' (RC=${rc})." ${::dbgLvl_1}
+
+    # Note-1: A typical 'create_ip" command looks like the following:
+    #   "create_ip -name axis_register_slice -vendor xilinx.com -library ip \
+    #              -version 1.1 -module_name ${ipModName} -dir ${ipDir}"
+    #
+    # Note-2: Intercepting errors from 'create_ip' with 'catch' does not work for me.
+    #   Therefore, I decided to use the '-quiet' option which execute the command quietly,
+    #   returning no messages from the command and always returning 'TCL_OK' regardless of
+    #   any errors encountered during execution.
+    if { [ catch { create_ip -name ${ipName} -vendor ${ipVendor} -library ${ipLibrary} \
+                       -version ${ipVersion} -module_name ${ipModName} -dir ${ipDir} -quiet } errMsg ] } {
+        puts "ERROR_MSG = " ${errMsg}
+        my_err_puts "## The TCL command \'create_ip\' failed (Error message = ${errMsg}"
+        return  ${::KO}
+    }
+
+    my_dbg_trace "Done with \'create_ip\' (errMsg=${errMsg})." ${::dbgLvl_1}
+
+    if { ! [ string match ${ipModName}  [ get_ips ${ipModName} ] ] } {
+        # The returned list does not match expected value. IP was not created.
+        my_err_puts "## Failed to create IP \'${ipModName}\'."
+        my_puts ""
+        return  ${::KO}
+    }
+
+    # Note: A typical 'set_property' command looks like the following:
+    #   "set_property -dict [ list CONFIG.TDATA_NUM_BYTES {8} \
+    #                              CONFIG.HAS_TKEEP {1}       \
+    #                              CONFIG.HAS_TLAST {1} ] [ get_ips ${ipModName} ] 
+    if { [llength ${ipCfgList} ] != 0 } {
+        set_property -dict ${ipCfgList} [ get_ips ${ipModName} ]
+        my_dbg_trace "Done with \'set_property\'." ${::dbgLvl_1}
+    } else {
+        my_dbg_trace "There is no \'set_property\' to be done." ${::dbgLvl_2}
+    }
+
+    generate_target {instantiation_template} \
+        [ get_files ${ipDir}/${ipModName}/${ipModName}.xci ]
+    my_dbg_trace "Done with \'generate_target\'." ${::dbgLvl_1}
+
+    update_compile_order -fileset sources_1
+
+    generate_target all [ get_files ${ipDir}/${ipModName}/${ipModName}.xci ]
+    my_dbg_trace "Done with \'generate_target all\'." ${::dbgLvl_1}
+
+    catch { config_ip_cache -export [ get_ips -all ${ipModName} ] }
+
+    export_ip_user_files -of_objects \
+        [ get_files ${ipDir}/${ipModName}/${ipModName}.xci ] -no_script -sync -force -quiet
+    my_dbg_trace "Done with \'export_ip_user_files\'." ${::dbgLvl_1}
+
+    create_ip_run [ get_files -of_objects \
+                        [ get_fileset sources_1 ] ${ipDir}/${ipModName}/${ipModName}.xci ]
+    my_dbg_trace "Done with \'create_ip_run\'." ${::dbgLvl_1}
+
+    puts "## Done with IP \'${ipModName}\' creation and customization. \n"
+    return ${::OK}
+
+}
+
+
+
+################################################################################
+#                                                                              #
+#                        *     *                                               #
+#                        **   **    **       *    *    *                       #
+#                        * * * *   *  *      *    **   *                       #
+#                        *  *  *  *    *     *    * *  *                       #
+#                        *     *  ******     *    *  * *                       #
+#                        *     *  *    *     *    *   **                       #
+#                        *     *  *    *     *    *    *                       #
+#                                                                              #
+################################################################################
+
+# By default, create all the IP cores 
+set gTargetIpCore "all"   
+
+#-------------------------------------------------------------------------------
+# Parsing of the Command Line
+#  Note: All the strings after the '-tclargs' option are considered as TCL
+#        arguments to this script and are passed on to TCL 'argc' and 'argv'.
+#-------------------------------------------------------------------------------
+if { $argc > 0 } {
+    my_dbg_trace "There are [ llength $argv ] TCL arguments to this script." ${dbgLvl_1}
+    set i 0
+    foreach arg $argv {
+        my_dbg_trace "  argv\[$i\] = $arg " ${dbgLvl_2}
+        set i [ expr { ${i} + 1 } ]
+    }
+    # Step-1: Processing of '$argv' using the 'cmdline' package
+    set options {
+        { ipModuleName.arg "all"  "The module name of the IP to create." }
+        { ipList                  "Display the list of IP modules names." }
+    }
+    set usage "\nUSAGE: vivado -mode batch -source ${argv0} -notrace -tclargs \[OPTIONS] \nOPTIONS:"
+    
+    array set kvList [ cmdline::getoptions argv ${options} ${usage} ]
+    
+    # Process the arguments
+    foreach { key value } [ array get kvList ] {
+        my_dbg_trace "KEY = ${key} | VALUE = ${value}" ${dbgLvl_2}
+        if { ${key} eq "ipModuleName" && ${value} ne "all" } {
+            set gTargetIpCore ${value}
+            my_dbg_trace "Setting gTargetIpCore to \'${gTargetIpCore}\' " ${dbgLvl_1}
+            break;
+        } 
+        if { ${key} eq "ipList" && ${value} eq 1} {
+            my_puts "IP MODULE NAMES THAT CAN GENERATED BY THIS SCRIPT:"
+            set thisScript [ open ${argv0} ]
+            set lines [ split [ read $thisScript ] \n ]
+            foreach line ${lines} {
+                if { [ string match "set*ipModName*" ${line} ] } {
+                    if {  [ llength [ split ${line} ] ] == 3  } {
+                        if { [ lindex [ split ${line}  ] 0 ] eq "set" && \
+                                 [ lindex [ split ${line}  ] 1 ] eq "ipModName" } {
+                            set modName [ lindex [ split ${line}  ] 2 ]
+                            puts "\t${modName}"
+                        }
+                    }
+                } 
+            }
+            close ${thisScript}
+            return ${::OK}
+        } 
+    }
+}
+
+
+
+my_puts "################################################################################"
+my_puts "##"
+my_puts "##  CREATING IP CORES FOR THE SHELL "
+my_puts "##"
+my_puts "################################################################################"
+my_puts "Start at: [clock format [clock seconds] -format {%T %a %b %d %Y}] \n"
+
+
+# Always start from the root directory
+#-------------------------------------------------------------------------------
+catch { cd ${rootDir} }
+
+# Create a Managed IP directory and project
+#------------------------------------------------------------------------------
+if { [ file exists ${ipDir} ] != 1 } {
+    my_puts "Creating the managed IP directory: \'${ipDir}\' "
+    file mkdir ${ipDir}
+} else {
+    my_puts "The managed IP directory already exists. "
+    if { ${gTargetIpCore} eq "all" } { 
+        if { [ file exists ${ipDir}/ip_user_files ] } {
+            file delete -force ${ipDir}/ip_user_files
+            #TODO:
+            file delete -force ${ipXprDir}/${ipXprName}.xpr
+            file mkdir ${ipDir}/ip_user_files 
+            my_dbg_trace "Done with the cleaning of: \'${ipDir}/ip_user_files\' " ${dbgLvl_1}
+        }   
+    } else {
+        if { [ file exists ${ipDir}/ip_user_files/${gTargetIpCore} ] } {
+            file delete -force ${ipDir}/ip_user_files/${gTargetIpCore}
+        }
+    }
+}
+if { [ file exists ${ipXprDir} ] != 1 } {
+    my_puts "Creating the managed IP project directory: \'${ipXprDir}\' "
+    file mkdir ${ipXprDir}
+} 
+
+if { [ file exists ${ipXprDir}/${ipXprName}.xpr ] != 1 } {
+    my_puts "Creating the managed IP project: \'${ipXprName}.xpr\' "
+    #my_warn ": ${ipXprName} ${ipXprDir} ${xilPartName}"
+    create_project ${ipXprName} ${ipXprDir} -part ${xilPartName} -ip -force
+} else {
+    my_puts "The managed IP project \'${ipXprName}.xpr\' already exists."
+    my_puts "Opening managed IP project: ${ipXprFile}"
+    open_project ${ipXprFile}
+}
+
+# Open managed IP project
+#------------------------------------------------------------------------------
+# TODO 
+#if { [ catch { current_project } rc ] } {
+#    my_puts "Opening managed IP project: ${ipXprFile}"
+#    open_project ${ipXprFile}
+#} else {
+#    my_warn "Project \'${rc}\' is already opened!"
+#}
+
+# Set the simulator language (Mixed, VHDL, Verilog)
+#------------------------------------------------------------------------------
+set_property simulator_language Mixed [current_project]
+# Set target simulator (not sure if really needed)
+set_property target_simulator XSim [current_project]
+
+# Target language for instantiation template and wrapper (Verilog, VHDL)
+#------------------------------------------------------------------------------
+set_property target_language Verilog [current_project]
+
+
+###############################################################################
+##                                   
+##  PHASE-1: Creating Vivado-based IPs
+##
+###############################################################################
+my_puts ""
+
+#------------------------------------------------------------------------------  
+# VIVADO-IP : AXI Register Slice [8]
+#------------------------------------------------------------------------------
+#  Signal Properties
+#    [Yes] : Enable TREADY
+#    [2]   : TDATA Width (bytes)
+#    [No]  : Enable TSTRB
+#    [No] : Enable TKEEP
+#    [No] : Enable TLAST
+#    [0]   : TID Width (bits)
+#    [0]   : TDEST Width (bits)
+#    [0]   : TUSER Width (bits)
+#    [No]  : Enable ACLKEN
+#------------------------------------------------------------------------------
+set ipModName "AxisRegisterSlice_8"
+set ipName    "axis_register_slice"
+set ipVendor  "xilinx.com"
+set ipLibrary "ip"
+set ipVersion "1.1"
+set ipCfgList  [ list CONFIG.TDATA_NUM_BYTES {1} \
+                      CONFIG.HAS_TKEEP {0} \
+                      CONFIG.HAS_TLAST {0} ]
+
+set rc [ my_customize_ip ${ipModName} ${ipDir} ${ipVendor} ${ipLibrary} ${ipName} ${ipVersion} ${ipCfgList} ]
+
+if { ${rc} != ${::OK} } { set nrErrors [ expr { ${nrErrors} + 1 } ] }
+
+
+#------------------------------------------------------------------------------  
+# VIVADO-IP : AXI Register Slice [16]
+#------------------------------------------------------------------------------
+#  Signal Properties
+#    [Yes] : Enable TREADY
+#    [2]   : TDATA Width (bytes)
+#    [No]  : Enable TSTRB
+#    [No] : Enable TKEEP
+#    [No] : Enable TLAST
+#    [0]   : TID Width (bits)
+#    [0]   : TDEST Width (bits)
+#    [0]   : TUSER Width (bits)
+#    [No]  : Enable ACLKEN
+#------------------------------------------------------------------------------
+set ipModName "AxisRegisterSlice_16"
+set ipName    "axis_register_slice"
+set ipVendor  "xilinx.com"
+set ipLibrary "ip"
+set ipVersion "1.1"
+set ipCfgList  [ list CONFIG.TDATA_NUM_BYTES {2} \
+                      CONFIG.HAS_TKEEP {0} \
+                      CONFIG.HAS_TLAST {0} ]
+
+set rc [ my_customize_ip ${ipModName} ${ipDir} ${ipVendor} ${ipLibrary} ${ipName} ${ipVersion} ${ipCfgList} ]
+
+if { ${rc} != ${::OK} } { set nrErrors [ expr { ${nrErrors} + 1 } ] }
+
+
+#------------------------------------------------------------------------------  
+# VIVADO-IP : AXI Register Slice [24]
+#------------------------------------------------------------------------------
+#  Signal Properties
+#    [Yes] : Enable TREADY
+#    [2]   : TDATA Width (bytes)
+#    [No]  : Enable TSTRB
+#    [No] : Enable TKEEP
+#    [No] : Enable TLAST
+#    [0]   : TID Width (bits)
+#    [0]   : TDEST Width (bits)
+#    [0]   : TUSER Width (bits)
+#    [No]  : Enable ACLKEN
+#------------------------------------------------------------------------------
+set ipModName "AxisRegisterSlice_24"
+set ipName    "axis_register_slice"
+set ipVendor  "xilinx.com"
+set ipLibrary "ip"
+set ipVersion "1.1"
+set ipCfgList  [ list CONFIG.TDATA_NUM_BYTES {3} \
+                      CONFIG.HAS_TKEEP {0} \
+                      CONFIG.HAS_TLAST {0} ]
+
+set rc [ my_customize_ip ${ipModName} ${ipDir} ${ipVendor} ${ipLibrary} ${ipName} ${ipVersion} ${ipCfgList} ]
+
+if { ${rc} != ${::OK} } { set nrErrors [ expr { ${nrErrors} + 1 } ] }
+
+
+#------------------------------------------------------------------------------  
+# VIVADO-IP : AXI Register Slice [32]
+#------------------------------------------------------------------------------
+#  Signal Properties
+#    [Yes] : Enable TREADY
+#    [2]   : TDATA Width (bytes)
+#    [No]  : Enable TSTRB
+#    [No] : Enable TKEEP
+#    [No] : Enable TLAST
+#    [0]   : TID Width (bits)
+#    [0]   : TDEST Width (bits)
+#    [0]   : TUSER Width (bits)
+#    [No]  : Enable ACLKEN
+#------------------------------------------------------------------------------
+set ipModName "AxisRegisterSlice_32"
+set ipName    "axis_register_slice"
+set ipVendor  "xilinx.com"
+set ipLibrary "ip"
+set ipVersion "1.1"
+set ipCfgList  [ list CONFIG.TDATA_NUM_BYTES {4} \
+                      CONFIG.HAS_TKEEP {0} \
+                      CONFIG.HAS_TLAST {0} ]
+
+set rc [ my_customize_ip ${ipModName} ${ipDir} ${ipVendor} ${ipLibrary} ${ipName} ${ipVersion} ${ipCfgList} ]
+
+if { ${rc} != ${::OK} } { set nrErrors [ expr { ${nrErrors} + 1 } ] }
+
+
+#------------------------------------------------------------------------------  
+# VIVADO-IP : AXI Register Slice [48]
+#------------------------------------------------------------------------------
+#  Signal Properties
+#    [Yes] : Enable TREADY
+#    [2]   : TDATA Width (bytes)
+#    [No]  : Enable TSTRB
+#    [No] : Enable TKEEP
+#    [No] : Enable TLAST
+#    [0]   : TID Width (bits)
+#    [0]   : TDEST Width (bits)
+#    [0]   : TUSER Width (bits)
+#    [No]  : Enable ACLKEN
+#------------------------------------------------------------------------------
+set ipModName "AxisRegisterSlice_48"
+set ipName    "axis_register_slice"
+set ipVendor  "xilinx.com"
+set ipLibrary "ip"
+set ipVersion "1.1"
+set ipCfgList  [ list CONFIG.TDATA_NUM_BYTES {6} \
+                      CONFIG.HAS_TKEEP {0} \
+                      CONFIG.HAS_TLAST {0} ]
+
+set rc [ my_customize_ip ${ipModName} ${ipDir} ${ipVendor} ${ipLibrary} ${ipName} ${ipVersion} ${ipCfgList} ]
+
+if { ${rc} != ${::OK} } { set nrErrors [ expr { ${nrErrors} + 1 } ] }
+
+ 
+#------------------------------------------------------------------------------  
+# VIVADO-IP : AXI Register Slice [64]
+#------------------------------------------------------------------------------
+#  Signal Properties
+#    [Yes] : Enable TREADY
+#    [8]   : TDATA Width (bytes)
+#    [No]  : Enable TSTRB
+#    [Yes] : Enable TKEEP
+#    [Yes] : Enable TLAST
+#    [0]   : TID Width (bits)
+#    [0]   : TDEST Width (bits)
+#    [0]   : TUSER Width (bits)
+#    [No]  : Enable ACLKEN
+#------------------------------------------------------------------------------
+set ipModName "AxisRegisterSlice_64"
+set ipName    "axis_register_slice"
+set ipVendor  "xilinx.com"
+set ipLibrary "ip"
+set ipVersion "1.1"
+set ipCfgList  [ list CONFIG.TDATA_NUM_BYTES {8} \
+                      CONFIG.HAS_TKEEP {1} \
+                      CONFIG.HAS_TLAST {1} ]
+
+set rc [ my_customize_ip ${ipModName} ${ipDir} ${ipVendor} ${ipLibrary} ${ipName} ${ipVersion} ${ipCfgList} ]
+
+if { ${rc} != ${::OK} } { set nrErrors [ expr { ${nrErrors} + 1 } ] }
+
+
+#------------------------------------------------------------------------------  
+# VIVADO-IP : AXI Register Slice [96]
+#------------------------------------------------------------------------------
+#  Signal Properties
+#    [Yes] : Enable TREADY
+#    [2]   : TDATA Width (bytes)
+#    [No]  : Enable TSTRB
+#    [No] : Enable TKEEP
+#    [No] : Enable TLAST
+#    [0]   : TID Width (bits)
+#    [0]   : TDEST Width (bits)
+#    [0]   : TUSER Width (bits)
+#    [No]  : Enable ACLKEN
+#------------------------------------------------------------------------------
+set ipModName "AxisRegisterSlice_96"
+set ipName    "axis_register_slice"
+set ipVendor  "xilinx.com"
+set ipLibrary "ip"
+set ipVersion "1.1"
+set ipCfgList  [ list CONFIG.TDATA_NUM_BYTES {12} \
+                      CONFIG.HAS_TKEEP {0} \
+                      CONFIG.HAS_TLAST {0} ]
+
+set rc [ my_customize_ip ${ipModName} ${ipDir} ${ipVendor} ${ipLibrary} ${ipName} ${ipVersion} ${ipCfgList} ]
+
+if { ${rc} != ${::OK} } { set nrErrors [ expr { ${nrErrors} + 1 } ] }
+
+
+#------------------------------------------------------------------------------  
+# VIVADO-IP : AXI Register Slice [104]
+#------------------------------------------------------------------------------
+#  Signal Properties
+#    [Yes] : Enable TREADY
+#    [2]   : TDATA Width (bytes)
+#    [No]  : Enable TSTRB
+#    [No] : Enable TKEEP
+#    [No] : Enable TLAST
+#    [0]   : TID Width (bits)
+#    [0]   : TDEST Width (bits)
+#    [0]   : TUSER Width (bits)
+#    [No]  : Enable ACLKEN
+#------------------------------------------------------------------------------
+set ipModName "AxisRegisterSlice_104"
+set ipName    "axis_register_slice"
+set ipVendor  "xilinx.com"
+set ipLibrary "ip"
+set ipVersion "1.1"
+set ipCfgList  [ list CONFIG.TDATA_NUM_BYTES {13} \
+                      CONFIG.HAS_TKEEP {0} \
+                      CONFIG.HAS_TLAST {0} ]
+
+set rc [ my_customize_ip ${ipModName} ${ipDir} ${ipVendor} ${ipLibrary} ${ipName} ${ipVersion} ${ipCfgList} ]
+
+if { ${rc} != ${::OK} } { set nrErrors [ expr { ${nrErrors} + 1 } ] }
+
+
+#------------------------------------------------------------------------------  
+# VIVADO-IP : 10G Ethernet Subsystem [ETH0, 10GBASE-R] 
+#------------------------------------------------------------------------------
+#  Ethernet Standard
+#    [BASE-R]    : PCS/PMA Standard
+#    [64 bit]    : AXI4-Stream data path width
+#  MAC Options
+#    Management  Options
+#      [NO]      : AXI4-Lite for Configuration and Status
+#      [200.00]  : AXI4-Lite Frequency (MHz)
+#      [NO]}     : Statistic Gathering
+#  Flow Control Options
+#      [NO]      : IEEE802.1QBB Priority-based Flow Control
+#  PCS/PMA Options
+#    PCS/PMA Options
+#      [NO]      : Auto-Negociation
+#      [NO]      : Forward Error Correction (FEC)
+#      [NO]      : Exclude Rx Elastic Buffer
+#    DRP Clocking
+#      [156.25]  : Frequency (MHz)
+#    Transceiver : Clocking and Location
+#      [X1Y8]    : Transceiver Location
+#      [refclk0] : Transceiver RefClk Location
+#      [156.25]  : Reference Clock Frequency (MHz)
+#    Transceiver Debug   
+#      [NO]      : Additionnal transceiver DRP ports
+#      [YES]     : Additionnal transceiver control and status ports
+#  IEEE1588 Options
+#    [None]      : IEEE1588 hardware timestamping support
+#  Shared Logic
+#    [InCore]    : Include Shared Logic in core
+#------------------------------------------------------------------------------
+set ipModName "TenGigEthSubSys_X1Y8_R"
+set ipName    "axi_10g_ethernet"
+set ipVendor  "xilinx.com"
+set ipLibrary "ip"
+set ipVersion "3.1"
+set ipCfgList  [ list CONFIG.Management_Interface {false} \
+                      CONFIG.base_kr {BASE-R} \
+                      CONFIG.DClkRate {156.25} \
+                      CONFIG.SupportLevel {1} \
+                      CONFIG.Locations {X1Y8} \
+                      CONFIG.autonegotiation {0} \
+                      CONFIG.TransceiverControl {true} \
+                      CONFIG.fec {0} \
+                      CONFIG.Statistics_Gathering {0} ]
+
+set rc [ my_customize_ip ${ipModName} ${ipDir} ${ipVendor} ${ipLibrary} ${ipName} ${ipVersion} ${ipCfgList} ]
+
+if { ${rc} != ${::OK} } { set nrErrors [ expr { ${nrErrors} + 1 } ] }
+
+ 
+#------------------------------------------------------------------------------  
+# VIVADO-IP : AXI DataMover [M512, S64, B16] 
+#------------------------------------------------------------------------------
+#  Basic Options
+#    MM2S Interface
+#      [ENABLE]
+#        [Full]    : Channel Type
+#        [512]     : Memory Map Data Width
+#        [64]      : Stream Data Width
+#        [16]      : Maximum Burst Size
+#                     (BusrtsLength = (DataWidth / 8) * BurstSize) 
+#        [16]      : Width of BTT field (bits)
+#    S2MM Interface
+#      [ENABLE]
+#        [Full]    : Channel Type
+#        [512]     : Memory Map Data Width
+#        [64]      : Stream Data Width
+#        [16]      : Maximum Burst Size
+#                     (BusrtsLength = (DataWidth / 8) * BurstSize) 
+#        [16]      : Width of BTT field (bits)
+#
+#    [DISABLE]     : XCACHE xUSER
+#    [DISABLE]     : XCACHE xUSER
+#    [DISABLE]     : MM2S Control Signals
+#    [DISABLE]     : S2MM Control Signals
+#    [33]          : Address Width
+#
+#  Advanced Options
+#    MM2S Interface
+#      [DISABLE]   : Asynchronous Clocks
+#      [ENABLE]    : Allow Unaligned Transfer
+#      [DISABLE]   : Store Forward
+#      [4]         : ID Width
+#      [0]         : ID Value        
+#    S2MM Interface
+#      [DISABLE]   : Asynchronous Clocks
+#      [ENABLE]    : Allow Unaligned Transfer
+#      [DISABLE]   : Indeterinate BTT Mode      
+#      [DISABLE]   : Store Forward
+#      [4]         : ID Width
+#      [0]         : ID Value         
+#------------------------------------------------------------------------------
+set ipModName "AxiDataMover_M512_S64_B16"
+set ipName    "axi_datamover"
+set ipVendor  "xilinx.com"
+set ipLibrary "ip"
+set ipVersion "5.1"
+set ipCfgList  [ list CONFIG.c_m_axi_mm2s_data_width {512} \
+                      CONFIG.c_m_axis_mm2s_tdata_width {64} \
+                      CONFIG.c_mm2s_burst_size {16} \
+                      CONFIG.c_m_axi_s2mm_data_width {512} \
+                      CONFIG.c_s_axis_s2mm_tdata_width {64} \
+                      CONFIG.c_s2mm_burst_size {16} \
+                      CONFIG.c_addr_width {33} \
+                      CONFIG.c_include_mm2s_dre {true} \
+                      CONFIG.c_include_s2mm_dre {true} \
+                      CONFIG.c_mm2s_include_sf {false} \
+                      CONFIG.c_s2mm_include_sf {false} ]
+
+set rc [ my_customize_ip ${ipModName} ${ipDir} ${ipVendor} ${ipLibrary} ${ipName} ${ipVersion} ${ipCfgList} ]
+
+if { ${rc} != ${::OK} } { set nrErrors [ expr { ${nrErrors} + 1 } ] }
+
+
+#------------------------------------------------------------------------------  
+# VIVADO-IP : AXI DataMover [M512, S512, B64]
+#------------------------------------------------------------------------------
+#  Basic Options
+#    MM2S Interface
+#      [ENABLE]
+#        [Full]    : Channel Type
+#        [512]     : Memory Map Data Width
+#        [512]     : Stream Data Width
+#        [64]      : Maximum Burst Size 
+#                     (BusrtsLength = (DataWidth / 8) * BurstSize) 
+#        [16]      : Width of BTT field (bits)
+#    S2MM Interface
+#      [ENABLE]
+#        [Full]    : Channel Type
+#        [512]     : Memory Map Data Width
+#        [512]     : Stream Data Width
+#        [64]      : Maximum Burst Size
+#                     (BusrtsLength = (DataWidth / 8) * BurstSize) 
+#        [16]      : Width of BTT field (bits)
+#
+#    [DISABLE]     : XCACHE xUSER
+#    [DISABLE]     : XCACHE xUSER
+#    [DISABLE]     : MM2S Control Signals
+#    [DISABLE]     : S2MM Control Signals
+#    [33]          : Address Width
+#
+#  Advanced Options
+#    MM2S Interface
+#      [DISABLE]   : Asynchronous Clocks
+#      [DISABLE]   : Allow Unaligned Transfer
+#      [DISABLE]   : Store Forward
+#      [4]         : ID Width
+#      [0]         : ID Value        
+#    S2MM Interface
+#      [DISABLE]   : Asynchronous Clocks
+#      [DISABLE]   : Allow Unaligned Transfer
+#      [DISABLE]   : Indeterinate BTT Mode      
+#      [DISABLE]   : Store Forward
+#      [4]         : ID Width
+#      [0]         : ID Value
+#------------------------------------------------------------------------------
+set ipModName "AxiDataMover_M512_S512_B64"
+set ipName    "axi_datamover"
+set ipVendor  "xilinx.com"
+set ipLibrary "ip"
+set ipVersion "5.1"
+set ipCfgList  [ list CONFIG.c_m_axi_mm2s_data_width {512} \
+                      CONFIG.c_m_axis_mm2s_tdata_width {512} \
+                      CONFIG.c_mm2s_burst_size {64} \
+                      CONFIG.c_m_axi_s2mm_data_width {512} \
+                      CONFIG.c_s_axis_s2mm_tdata_width {512} \
+                      CONFIG.c_s2mm_burst_size {64} \
+                      CONFIG.c_addr_width {33} \
+                      CONFIG.c_mm2s_include_sf {false} \
+                      CONFIG.c_s2mm_include_sf {false} ]
+
+set rc [ my_customize_ip ${ipModName} ${ipDir} ${ipVendor} ${ipLibrary} ${ipName} ${ipVersion} ${ipCfgList} ]
+
+if { ${rc} != ${::OK} } { set nrErrors [ expr { ${nrErrors} + 1 } ] }
+
+
+#------------------------------------------------------------------------------  
+# VIVADO-IP : AXI Interconnect [1M, 2S, A33, D512] 
+#------------------------------------------------------------------------------
+#  Global
+#    [2]       : Number of Slave Interfaces
+#  Global Settings
+#    [4]       : Slave Interface ThreadID Width
+#    [8]       : Master Interface ID Width
+#    [33]      : Address Width
+#    [512]     : Interconnect Internal Dat Width
+#    [3]       : Synchronization Stages across Asynchronous Clock Crossing
+#  Interfaces 
+#    |Interface  |DataWidth|AsyncAclk|AclkRatio|ArbPriority|RegSlice |  
+#    |-----------+---------+---------+---------+-----------+---------+
+#    |Master I/F |   512   |   EN    |   1:1   |           |   EN    |
+#    |Slave I/F 0|   512   |   EN    |   1:1   |   0(RR)   |   EN    |
+#    |Slave I/F 1|   512   |   EN    |   1:1   |   0(RR)   |   EN    |
+#  Read Write Channels
+#    |Interface  |AXI Chan |Acceptanc|FiFoDepth|PacketFiFo |Acceptanc|FiFoDepth|PacketFiFo |   
+#    |-----------+---------+---------+---------+-----------+---------+---------+-----------+
+#    |Master I/F |  RD/WR  |   16    | 0(none) |   OFF     |   16    | 0(none) |   OFF     |
+#    |Slave I/F 0|  RD/WR  |   16    | 0(none) |   OFF     |   16    | 0(none) |   OFF     |
+#    |Slave I/F 1|  RD/WR  |   16    | 0(none) |   OFF     |   16    | 0(none) |   OFF     |
+#     
+#------------------------------------------------------------------------------
+set ipModName "AxiInterconnect_1M2S_A33_D512"
+set ipName    "axi_interconnect"
+set ipVendor  "xilinx.com"
+set ipLibrary "ip"
+set ipVersion "1.7"
+set ipCfgList  [ list CONFIG.INTERCONNECT_DATA_WIDTH {512} \
+                      CONFIG.S00_AXI_DATA_WIDTH {512} \
+                      CONFIG.S01_AXI_DATA_WIDTH {512} \
+                      CONFIG.M00_AXI_DATA_WIDTH {512} \
+                      CONFIG.S00_AXI_IS_ACLK_ASYNC {1} \
+                      CONFIG.S01_AXI_IS_ACLK_ASYNC {1} \
+                      CONFIG.M00_AXI_IS_ACLK_ASYNC {1} \
+                      CONFIG.S00_AXI_WRITE_ACCEPTANCE {16} \
+                      CONFIG.S01_AXI_WRITE_ACCEPTANCE {16} \
+                      CONFIG.S00_AXI_READ_ACCEPTANCE {16} \
+                      CONFIG.S01_AXI_READ_ACCEPTANCE {16} \
+                      CONFIG.M00_AXI_WRITE_ISSUING {16} \
+                      CONFIG.M00_AXI_READ_ISSUING {16} \
+                      CONFIG.AXI_ADDR_WIDTH {33} \
+                      CONFIG.S00_AXI_REGISTER {1} \
+                      CONFIG.S01_AXI_REGISTER {1} \
+                      CONFIG.M00_AXI_REGISTER {1} \
+                      CONFIG.THREAD_ID_WIDTH {4}  ]
+
+set rc [ my_customize_ip ${ipModName} ${ipDir} ${ipVendor} ${ipLibrary} ${ipName} ${ipVersion} ${ipCfgList} ]
+
+if { ${rc} != ${::OK} } { set nrErrors [ expr { ${nrErrors} + 1 } ] }
+
+
+
+#------------------------------------------------------------------------------  
+# VIVADO-IP : DDR4 Memory Channel Controller
+#------------------------------------------------------------------------------
+#  Basic
+#    Controller Options
+#      [MT40A1G8WE-075E] : Memory Part
+#      [72]              : Data Width
+#      [NO DM NO DBI]    : Data Mask and DBI
+#      [True]            : ECC
+#  Axi Options
+#    [512]               : Data Width
+#    [33]                : Address Width
+#------------------------
+# [TODO-Error related to 20017.4] 
+#   ERROR: [Coretcl 2-1133] Requested IP 'xilinx.com:ip:ddr4:2.1' cannot be 
+#   created. The latest available version in the catalog is 'xilinx.com:ip:ddr4:2.2'. 
+#   If you do not wish to select a specific version please omit the version field
+#   from the command arguments, or use a wildcard in the VLNV.
+#------------------------------------------------------------------------------
+set ipModName "MemoryChannelController"
+set ipName    "ddr4"
+set ipVendor  "xilinx.com"
+set ipLibrary "ip"
+switch [version -short] {
+    "2016.4" { set ipVersion "2.1" }
+    "2017.4" { set ipVersion "2.2" }
+    default  { 
+        my_warn "Setting IP version to 2.2 for \'${ipModName}. n\\t Please double check version."
+        set ipVersion "2.2"
+    }
+}
+set ipCfgList  [ list CONFIG.C0.DDR4_MemoryPart {MT40A1G8WE-075E} \
+                      CONFIG.C0.DDR4_DataWidth {72} \
+                      CONFIG.C0.DDR4_AxiSelection {true} \
+                      CONFIG.C0.DDR4_DataMask {NO_DM_NO_DBI} \
+                      CONFIG.C0.DDR4_Ecc {true} \
+                      CONFIG.C0.DDR4_AxiDataWidth {512} \
+                      CONFIG.C0.DDR4_AxiAddressWidth {33} \
+                      CONFIG.C0.DDR4_TimePeriod {833} \
+                      CONFIG.C0.DDR4_InputClockPeriod {3332} \
+                      CONFIG.C0.DDR4_Specify_MandD {true} \
+                      CONFIG.C0.DDR4_AxiNarrowBurst {true} \
+                      CONFIG.C0.DDR4_AxiIDWidth {8} ]
+
+
+set rc [ my_customize_ip ${ipModName} ${ipDir} ${ipVendor} ${ipLibrary} ${ipName} ${ipVersion} ${ipCfgList} ]
+
+if { ${rc} != ${::OK} } { set nrErrors [ expr { ${nrErrors} + 1 } ] }
+
+
+
+#------------------------------------------------------------------------------  
+# VIVADO-IP : AXI4-Stream Interconnect RTL [3S1M, D8] 
+#------------------------------------------------------------------------------
+#  Switch
+#   Interconnect Properties 
+#    [3]   : Number of slave intefaces (input channels)
+#    [1]   : Number of master intefaces (output channels)
+#   Global Signal Properties for all Master/Slave Interfaces
+#    [Yes] : Use TDATA signal
+#    [8]   : Interconnect switch TDATA witdth (bytes)
+#    [No]  : Use TSTRB signal
+#    [Yes] : Use TKEEP signal
+#    [Yes] : USe TLAST signal
+#    [No]  : Use TID signal
+#    [1]   : Interconnect switch TID witdth (bits)
+#    [No]  : Use TDEST signal
+#    [1]   : Interconnect switch TDEST witdth
+#    [No]  : Use TUSER signal
+#    [1]   : Number of TUSER bits per TDATA byte
+#    [No]  : Use ACLKEN signal
+#   Arbitratio Settings
+#    Arbiter Type
+#     [On] : Round-Robin
+#    [No]  : Arbitrate on TLAST transfer
+#    [1]   : Arbitrate on maximum number of transfers
+#    [0]   : Arbitrate on number of LOW TVALID cycles
+#   Pipeline Settings
+#    [Yes] : Enable decoder pipeline register
+#    [No]  : Enable output pipeline register  
+#   Synchronisation Stages 
+#    [2]   : Across Cross Clock Domain Logic
+#
+#------------------------------------------------------------------------------  
+set ipModName "AxisInterconnectRtl_3S1M_D8"
+set ipName    "axis_interconnect"
+set ipVendor  "xilinx.com"
+set ipLibrary "ip"
+set ipVersion "1.1"
+set ipCfgList  [ list CONFIG.C_NUM_SI_SLOTS {3} \
+                      CONFIG.SWITCH_TDATA_NUM_BYTES {8} \
+                      CONFIG.HAS_TSTRB {false} \
+                      CONFIG.HAS_TID {false} \
+                      CONFIG.HAS_TDEST {false} \
+                      CONFIG.C_SWITCH_MAX_XFERS_PER_ARB {1} \
+                      CONFIG.C_SWITCH_NUM_CYCLES_TIMEOUT {0} \
+                      CONFIG.M00_AXIS_TDATA_NUM_BYTES {8} \
+                      CONFIG.S00_AXIS_TDATA_NUM_BYTES {8} \
+                      CONFIG.S01_AXIS_TDATA_NUM_BYTES {8} \
+                      CONFIG.S02_AXIS_TDATA_NUM_BYTES {8} \
+                      CONFIG.M00_S01_CONNECTIVITY {true} \
+                      CONFIG.M00_S02_CONNECTIVITY {true} ]
+
+set rc [ my_customize_ip ${ipModName} ${ipDir} ${ipVendor} ${ipLibrary} ${ipName} ${ipVersion} ${ipCfgList} ]
+
+if { ${rc} != ${::OK} } { set nrErrors [ expr { ${nrErrors} + 1 } ] }
+
+
+#------------------------------------------------------------------------------  
+# VIVADO-IP : AXI4-Stream Interconnect RTL [2S1M, D8] 
+#------------------------------------------------------------------------------
+#  Switch
+#   Interconnect Properties
+#    [2]   : Number of slave intefaces (input channels)
+#    [1]   : Number of master intefaces (output channels)
+#   Global Signal Properties for all Master/Slave Interfaces
+#    [Yes] : Use TDATA signal
+#    [8]   : Interconnect switch TDATA witdth (bytes)
+#    [No]  : Use TSTRB signal
+#    [Yes] : Use TKEEP signal
+#    [Yes] : USe TLAST signal
+#    [No]  : Use TID signal
+#    [1]   : Interconnect switch TID witdth (bits)
+#    [No]  : Use TDEST signal
+#    [1]   : Interconnect switch TDEST witdth
+#    [No]  : Use TUSER signal
+#    [1]   : Number of TUSER bits per TDATA byte
+#    [No]  : Use ACLKEN signal
+#   Arbitratio Settings
+#    Arbiter Type
+#     [On] : Round-Robin
+#    [No]  : Arbitrate on TLAST transfer
+#    [1]   : Arbitrate on maximum number of transfers
+#    [0]   : Arbitrate on number of LOW TVALID cycles
+#   Pipeline Settings
+#    [Yes] : Enable decoder pipeline register
+#    [No]  : Enable output pipeline register  
+#   Synchronisation Stages 
+#    [2]   : Across Cross Clock Domain Logic
+#
+#------------------------------------------------------------------------------  
+set ipModName "AxisInterconnectRtl_2S1M_D8"
+set ipName    "axis_interconnect"
+set ipVendor  "xilinx.com"
+set ipLibrary "ip"
+set ipVersion "1.1"
+set ipCfgList [list CONFIG.C_NUM_SI_SLOTS {2} \
+                    CONFIG.SWITCH_TDATA_NUM_BYTES {8} \
+                    CONFIG.HAS_TSTRB {false} \
+                    CONFIG.HAS_TID {false} \
+                    CONFIG.HAS_TDEST {false} \
+                    CONFIG.C_SWITCH_MAX_XFERS_PER_ARB {1} \
+                    CONFIG.C_SWITCH_NUM_CYCLES_TIMEOUT {0} \
+                    CONFIG.M00_AXIS_TDATA_NUM_BYTES {8} \
+                    CONFIG.S00_AXIS_TDATA_NUM_BYTES {8} \
+                    CONFIG.S01_AXIS_TDATA_NUM_BYTES {8} \
+                    CONFIG.M00_S01_CONNECTIVITY {true} ]
+
+set rc [ my_customize_ip ${ipModName} ${ipDir} ${ipVendor} ${ipLibrary} ${ipName} ${ipVersion} ${ipCfgList} ]
+
+if { ${rc} != ${::OK} } { set nrErrors [ expr { ${nrErrors} + 1 } ] }
+
+
+#OBSOLETE: moved to Shell-tcl
+##------------------------------------------------------------------------------  
+## VIVADO-IP : Decouple IP 
+##------------------------------------------------------------------------------ 
+##get current port Descriptions 
+#source ${tclDir}/decouple_ip_type.tcl 
+#
+#set ipModName "Decoupler"
+#set ipName    "pr_decoupler"
+#set ipVendor  "xilinx.com"
+#set ipLibrary "ip"
+#set ipVersion "1.0"
+#set ipCfgList ${DecouplerType}
+#
+#set rc [ my_customize_ip ${ipModName} ${ipDir} ${ipVendor} ${ipLibrary} ${ipName} ${ipVersion} ${ipCfgList} ]
+#
+#if { ${rc} != ${::OK} } { set nrErrors [ expr { ${nrErrors} + 1 } ] }
+
+
+#------------------------------------------------------------------------------  
+# VIVADO-IP : AXI HWICAP IP
+#------------------------------------------------------------------------------ 
+
+set ipModName "HWICAPC"
+set ipName    "axi_hwicap"
+set ipVendor  "xilinx.com"
+set ipLibrary "ip"
+set ipVersion "3.0"
+set ipCfgList [list CONFIG.C_WRITE_FIFO_DEPTH {1024} \
+                    CONFIG.Component_Name {HWICAP} \
+                    CONFIG.C_ICAP_EXTERNAL {0} ] 
+
+set rc [ my_customize_ip ${ipModName} ${ipDir} ${ipVendor} ${ipLibrary} ${ipName} ${ipVersion} ${ipCfgList} ]
+
+if { ${rc} != ${::OK} } { set nrErrors [ expr { ${nrErrors} + 1 } ] }
+
+
+
+################################################################################
+##
+##  PHASE-2: Creating HLS-based cores
+##
+################################################################################
+my_puts ""
+
+# Specify the IP Repository Path to add the HLS-based IP implementation paths.
+#   (Must do this because IPs are stored outside of the current project) 
+#-------------------------------------------------------------------------------
+#set_property      ip_repo_paths ${hlsDir} [ current_fileset ]
+#set_property      ip_repo_paths [list ${ip_repo_paths} ${cFpRootDir}/cFDK/SRA/LIB/SHELL/LIB/hls ] [ current_fileset ]
+# --> only HLS cores in SHELL/LIB; should be an absolut path
+set_property      ip_repo_paths ${cFpRootDir}/cFDK/SRA/LIB/SHELL/LIB/hls [ current_fileset ]
+update_ip_catalog
+
+#------------------------------------------------------------------------------  
+# IBM-HSL-IP : Address Resolution Server 
+#------------------------------------------------------------------------------
+set ipModName "AddressResolutionServer"
+set ipName    "arp"
+set ipVendor  "IBM"
+set ipLibrary "hls"
+set ipVersion "1.0"
+set ipCfgList  [ list ]
+
+set rc [ my_customize_ip ${ipModName} ${ipDir} ${ipVendor} ${ipLibrary} ${ipName} ${ipVersion} ${ipCfgList} ]
+
+if { ${rc} != ${::OK} } { set nrErrors [ expr { ${nrErrors} + 1 } ] }
+
+#------------------------------------------------------------------------------  
+# IBM-HSL-IP : Content-Addressable Memory 
+#------------------------------------------------------------------------------
+set ipModName "ContentAddressableMemory"
+set ipName    "cam"
+set ipVendor  "IBM"
+set ipLibrary "hls"
+set ipVersion "1.0"
+set ipCfgList  [ list ]
+
+set rc [ my_customize_ip ${ipModName} ${ipDir} ${ipVendor} ${ipLibrary} ${ipName} ${ipVersion} ${ipCfgList} ]
+
+if { ${rc} != ${::OK} } { set nrErrors [ expr { ${nrErrors} + 1 } ] }
+
+
+#------------------------------------------------------------------------------  
+# IBM-HSL-IP : Internet Control Message Process 
+#------------------------------------------------------------------------------
+set ipModName "InternetControlMessageProcess"
+set ipName    "icmp"
+set ipVendor  "IBM"
+set ipLibrary "hls"
+set ipVersion "1.0"
+set ipCfgList  [ list ]
+
+set rc [ my_customize_ip ${ipModName} ${ipDir} ${ipVendor} ${ipLibrary} ${ipName} ${ipVersion} ${ipCfgList} ]
+
+if { ${rc} != ${::OK} } { set nrErrors [ expr { ${nrErrors} + 1 } ] }
+
+
+#------------------------------------------------------------------------------  
+# IBM-HSL-IP : IP RX Handler 
+#------------------------------------------------------------------------------
+set ipModName "IpRxHandler"
+set ipName    "iprx"
+set ipVendor  "IBM"
+set ipLibrary "hls"
+set ipVersion "1.0"
+set ipCfgList  [ list ]
+
+set rc [ my_customize_ip ${ipModName} ${ipDir} ${ipVendor} ${ipLibrary} ${ipName} ${ipVersion} ${ipCfgList} ]
+
+if { ${rc} != ${::OK} } { set nrErrors [ expr { ${nrErrors} + 1 } ] }
+
+
+#------------------------------------------------------------------------------  
+# IBM-HSL-IP : IP TX Handler 
+#------------------------------------------------------------------------------
+set ipModName "IpTxHandler"
+set ipName    "iptx"
+set ipVendor  "IBM"
+set ipLibrary "hls"
+set ipVersion "1.0"
+set ipCfgList  [ list ]
+
+set rc [ my_customize_ip ${ipModName} ${ipDir} ${ipVendor} ${ipLibrary} ${ipName} ${ipVersion} ${ipCfgList} ]
+
+if { ${rc} != ${::OK} } { set nrErrors [ expr { ${nrErrors} + 1 } ] }
+
+
+#------------------------------------------------------------------------------  
+# IBM-HSL-IP : Ready Logic Barrier
+#------------------------------------------------------------------------------
+set ipModName "ReadyLogicBarrier"
+set ipName    "rlb"
+set ipVendor  "IBM"
+set ipLibrary "hls"
+set ipVersion "1.0"
+set ipCfgList  [ list ]
+
+set rc [ my_customize_ip ${ipModName} ${ipDir} ${ipVendor} ${ipLibrary} ${ipName} ${ipVersion} ${ipCfgList} ]
+
+if { ${rc} != ${::OK} } { set nrErrors [ expr { ${nrErrors} + 1 } ] }
+
+
+#------------------------------------------------------------------------------  
+# IBM-HSL-IP : TCP Offload Engine
+#------------------------------------------------------------------------------
+set ipModName "TcpOffloadEngine"
+set ipName    "toe"
+set ipVendor  "IBM"
+set ipLibrary "hls"
+set ipVersion "1.0"
+set ipCfgList  [ list ]
+
+set rc [ my_customize_ip ${ipModName} ${ipDir} ${ipVendor} ${ipLibrary} ${ipName} ${ipVersion} ${ipCfgList} ]
+
+if { ${rc} != ${::OK} } { set nrErrors [ expr { ${nrErrors} + 1 } ] }
+
+
+#------------------------------------------------------------------------------  
+# IBM-HSL-IP : UDP Offload Engine
+#------------------------------------------------------------------------------
+set ipModName "UdpOffloadEngine"
+set ipName    "uoe"
+set ipVendor  "IBM"
+set ipLibrary "hls"
+set ipVersion "1.0"
+set ipCfgList  [ list ]
+
+set rc [ my_customize_ip ${ipModName} ${ipDir} ${ipVendor} ${ipLibrary} ${ipName} ${ipVersion} ${ipCfgList} ]
+
+if { ${rc} != ${::OK} } { set nrErrors [ expr { ${nrErrors} + 1 } ] }
+
+
+#------------------------------------------------------------------------------  
+# IBM-HSL-IP : FPGA Managememt Core
+#------------------------------------------------------------------------------
+set ipModName "FpgaManagementCore"
+set ipName    "fmc"
+set ipVendor  "IBM"
+set ipLibrary "hls"
+set ipVersion "1.0"
+set ipCfgList  [ list CONFIG.Component_Name {SMC} ]
+
+set rc [ my_customize_ip ${ipModName} ${ipDir} ${ipVendor} ${ipLibrary} ${ipName} ${ipVersion} ${ipCfgList} ]
+
+if { ${rc} != ${::OK} } { set nrErrors [ expr { ${nrErrors} + 1 } ] }
+
+
+