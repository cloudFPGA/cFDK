--- conflicted
+++ resolved
@@ -1,58 +1,50 @@
-# *****************************************************************************
-# *                            cloudFPGA
-# *            All rights reserved -- Property of IBM
-# *----------------------------------------------------------------------------
-# * Created : Apr 2020
-# * Authors : Francois Abel, Burkhard Ringlein
-# *
-# * Description : A makefile that invokes all the HLS synthesis batches located 
-# *   in the current NTS directory and sub-directories.
-# *
-# ******************************************************************************
-
-
-.PHONY: all clean iprx iptx rlb uoe 
-
-<<<<<<< HEAD
-all:   iprx       rlb       uoe        ## Run the HLS synthesis and IP Core export on all sub-directories
-
-csim:  iprx.csim  rlb.csim  uoe.csim   ## Runs HLS C simulation on all sub-directories
-
-cosim: iprx.cosim rlb.cosim uoe.cosim  ## Runs HLS C/RTL cosimulation on all sub-directories
-=======
-all:   iprx       iptx       rlb       uoe        ## Run the HLS synthesis and IP Core export on all sub-directories
-
-csim:  iprx.csim  iptx.csim  rlb.csim  uoe.csim   ## Runs HLS C simulation on all sub-directories
-
-cosim: iprx.cosim iptx.cosim rlb.cosim uoe.cosim  ## Runs HLS C/RTL cosimulation on all sub-directories
->>>>>>> cd6f8f47
-
-*:
-	@echo ---- Building [ $@ ] ---------------------------- 
-	@$(MAKE) -C $@
-
-clean:                     ## Cleans all the local HLS projects
-	rm -rf ./*/*_prj
-	rm -rf ./*/*/*_prj
-	rm -rf ./*/*/*/*_prj
-
-%.csim: 
-	@echo ---- Building [ $@ ] ---------------------------- 
-	@$(MAKE) -C $* csim
-
-%.cosim: 
-	@echo ---- Building [ $@ ] ---------------------------- 
-	@$(MAKE) -C $* cosim
-
-
-help:                      ## Shows this help message
-    # This target is for self documentation of the Makefile. 
-    # Every text starting with '##' and placed after a target will be considered as helper text.
-	@echo
-	@echo 'Usage:'
-	@echo '    make [target]'
-	@echo	
-	@echo 'Targets:'
-	@egrep '^(.+)\:\ .*##\ (.+)' ${MAKEFILE_LIST} | /bin/sed -n 's/\([a-zA-Z0-9]*\): \(.*\)##\(.*\)/\1 ;\3/p' | column -t -c 2 -s ';' | /bin/sed -e 's/^/    /'
-	@echo
-
+# *****************************************************************************
+# *                            cloudFPGA
+# *            All rights reserved -- Property of IBM
+# *----------------------------------------------------------------------------
+# * Created : Apr 2020
+# * Authors : Francois Abel, Burkhard Ringlein
+# *
+# * Description : A makefile that invokes all the HLS synthesis batches located 
+# *   in the current NTS directory and sub-directories.
+# *
+# ******************************************************************************
+
+
+.PHONY: all clean iprx iptx rlb uoe 
+
+all:   iprx       iptx       rlb       uoe        ## Run the HLS synthesis and IP Core export on all sub-directories
+
+csim:  iprx.csim  iptx.csim  rlb.csim  uoe.csim   ## Runs HLS C simulation on all sub-directories
+
+cosim: iprx.cosim iptx.cosim rlb.cosim uoe.cosim  ## Runs HLS C/RTL cosimulation on all sub-directories
+
+*:
+	@echo ---- Building [ $@ ] ---------------------------- 
+	@$(MAKE) -C $@
+
+clean:                     ## Cleans all the local HLS projects
+	rm -rf ./*/*_prj
+	rm -rf ./*/*/*_prj
+	rm -rf ./*/*/*/*_prj
+
+%.csim: 
+	@echo ---- Building [ $@ ] ---------------------------- 
+	@$(MAKE) -C $* csim
+
+%.cosim: 
+	@echo ---- Building [ $@ ] ---------------------------- 
+	@$(MAKE) -C $* cosim
+
+
+help:                      ## Shows this help message
+    # This target is for self documentation of the Makefile. 
+    # Every text starting with '##' and placed after a target will be considered as helper text.
+	@echo
+	@echo 'Usage:'
+	@echo '    make [target]'
+	@echo	
+	@echo 'Targets:'
+	@egrep '^(.+)\:\ .*##\ (.+)' ${MAKEFILE_LIST} | /bin/sed -n 's/\([a-zA-Z0-9]*\): \(.*\)##\(.*\)/\1 ;\3/p' | column -t -c 2 -s ';' | /bin/sed -e 's/^/    /'
+	@echo
+