--- conflicted
+++ resolved
@@ -467,7 +467,6 @@
     const char *myName = concat3(THIS_NAME, "/", "Csa");
 
     //-- STATIC CONTROL VARIABLES (with RESET) --------------------------------
-<<<<<<< HEAD
     //OBSOLETE_20191118 static ap_uint<16>           csa_wordCount   = 0;
     static ap_uint<3>			csa_wordCount=0;
     #pragma HLS RESET  variable=csa_wordCount
@@ -481,20 +480,6 @@
 	#pragma HLS RESET  variable=csa_tcp_sums
 	#pragma HLS ARRAY_PARTITION \
 					   variable=csa_tcp_sums complete dim=1
-=======
-    static bool                csa_doCSumVerif = false;
-    #pragma HLS reset variable=csa_doCSumVerif
-    static ap_uint<16>         csa_wordCount   = 0;
-    #pragma HLS reset variable=csa_wordCount
-    static ap_uint<17>         csa_tcp_sums[4] = {0, 0, 0, 0};
-    #pragma HLS reset variable=csa_tcp_sums
-    #pragma HLS ARRAY_PARTITION variable=csa_tcp_sums complete dim=1
-
-    static bool                csa_wasLast     = false;
-    #pragma HLS reset variable=csa_wasLast
-    static ap_uint<3>          csa_cc_state = 0;
-    #pragma HLS reset variable=csa_cc_state
->>>>>>> ce9232e2
 
     //-- STATIC DATAFLOW VARIABLES --------------------------------------------
     static TcpDataOff       csa_dataOffset;
@@ -638,7 +623,7 @@
         }
         csa_wasLast = false;
     }
-
+    
     else if (csa_doCSumVerif) {
         switch (csa_cc_state) {
             case 0:
@@ -1413,6 +1398,7 @@
 
 
     switch (tsd_fsmState) {
+
     case FSM_RD_DROP_CMD1:
         if (!siMdh_DropCmd.empty()) {
             CmdBit dropCmd = siMdh_DropCmd.read();
