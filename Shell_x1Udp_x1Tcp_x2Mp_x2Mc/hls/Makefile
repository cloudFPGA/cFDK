# *****************************************************************************
# *                            cloudFPGA
# *            All rights reserved -- Property of IBM
# *----------------------------------------------------------------------------
# * Created : Feb 2018
# * Authors : Francois Abel, Burkhard Ringlein
# *
# * Description : A makefile that invokes all the HLS synthesis batches located 
# *   in the current sub-directories.
# *
# ******************************************************************************

<<<<<<< HEAD
.PHONY: all clean arp_server dhcp_client echo_app icmp_server iprx_handler iptx_handler tcp_role_if toe udp udp_mux udp_role_if
=======
#.PHONY: all clean 
.PHONY: all clean arp_server dhcp_client echo_app icmp_server iprx_handler iptx_handler tcp_role_if toe udp udp_mux udp_role_if smc mpe
>>>>>>> 6401842c

all: arp_server dhcp_client icmp_server iprx_handler iptx_handler tcp_role_if toe udp udp_mux udp_role_if smc mpe


*:
	@#echo ---- Building [ $@ ] ---------------------------- 
	@$(MAKE) -C $@

clean:
	rm -rf ./*/*_prj

<|MERGE_RESOLUTION|>--- conflicted
+++ resolved
@@ -1,29 +1,25 @@
-# *****************************************************************************
-# *                            cloudFPGA
-# *            All rights reserved -- Property of IBM
-# *----------------------------------------------------------------------------
-# * Created : Feb 2018
-# * Authors : Francois Abel, Burkhard Ringlein
-# *
-# * Description : A makefile that invokes all the HLS synthesis batches located 
-# *   in the current sub-directories.
-# *
-# ******************************************************************************
-
-<<<<<<< HEAD
-.PHONY: all clean arp_server dhcp_client echo_app icmp_server iprx_handler iptx_handler tcp_role_if toe udp udp_mux udp_role_if
-=======
-#.PHONY: all clean 
-.PHONY: all clean arp_server dhcp_client echo_app icmp_server iprx_handler iptx_handler tcp_role_if toe udp udp_mux udp_role_if smc mpe
->>>>>>> 6401842c
-
-all: arp_server dhcp_client icmp_server iprx_handler iptx_handler tcp_role_if toe udp udp_mux udp_role_if smc mpe
-
-
-*:
-	@#echo ---- Building [ $@ ] ---------------------------- 
-	@$(MAKE) -C $@
-
-clean:
-	rm -rf ./*/*_prj
-
+# *****************************************************************************
+# *                            cloudFPGA
+# *            All rights reserved -- Property of IBM
+# *----------------------------------------------------------------------------
+# * Created : Feb 2018
+# * Authors : Francois Abel, Burkhard Ringlein
+# *
+# * Description : A makefile that invokes all the HLS synthesis batches located 
+# *   in the current sub-directories.
+# *
+# ******************************************************************************
+
+
+.PHONY: all clean arp_server dhcp_client echo_app icmp_server iprx_handler iptx_handler tcp_role_if toe udp udp_mux udp_role_if smc mpe
+
+all: arp_server dhcp_client icmp_server iprx_handler iptx_handler tcp_role_if toe udp udp_mux udp_role_if smc mpe
+
+
+*:
+	@echo ---- Building [ $@ ] ---------------------------- 
+	@$(MAKE) -C $@
+
+clean:
+	rm -rf ./*/*_prj
+