--- conflicted
+++ resolved
@@ -185,23 +185,7 @@
   output [  7:0]  poSHL_Rol_Nts0_Tcp_Axis_tkeep,
   output          poSHL_Rol_Nts0_Tcp_Axis_tlast,
   output          poSHL_Rol_Nts0_Tcp_Axis_tvalid, 
-<<<<<<< HEAD
-  
-=======
-
-  //----------------------------------------------------
-  // ROLE / Shl/ EMIF Registers 
-  //----------------------------------------------------
-  input   [15:0]  piROL_SHL_EMIF_2B_Reg,
-  output  [15:0]  poSHL_ROL_EMIF_2B_Reg,
-  
-  //----------------------------------------------------
-  // ROLE <--> SMC 
-  //----------------------------------------------------
-  output [31:0]  poSMC_ROLE_rank,
-  output [31:0]  poSMC_ROLE_size,
-
->>>>>>> 6401842c
+  
   //------------------------------------------------------  
   //-- ROLE / Shl / Mem / Mp0 Interface
   //------------------------------------------------------
@@ -283,8 +267,13 @@
   // ROLE / Shl/ EMIF Registers 
   //----------------------------------------------------
   input   [15:0]  piROL_SHL_EMIF_2B_Reg,
-  output  [15:0]  poSHL_ROL_EMIF_2B_Reg
-  
+  output  [15:0]  poSHL_ROL_EMIF_2B_Reg,
+
+  //----------------------------------------------------
+  // ROLE <--> SMC 
+  //----------------------------------------------------
+  output [31:0]  poSMC_ROLE_rank,
+  output [31:0]  poSMC_ROLE_size
 );  // End of PortList
 
 
